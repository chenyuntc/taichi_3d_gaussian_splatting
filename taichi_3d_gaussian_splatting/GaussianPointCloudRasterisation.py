import torch
import taichi as ti
from dataclasses import dataclass
from .Camera import CameraInfo, CameraView
from torch.cuda.amp import custom_bwd, custom_fwd
from .utils import (torch_type, data_type, ti2torch, torch2ti,
                    ti2torch_grad, torch2ti_grad,
                    get_ray_origin_and_direction_by_uv,
                    get_point_probability_density_from_2d_gaussian_normalized,
                    grad_point_probability_density_2d_normalized,
                    taichi_inverse_se3,
                    inverse_se3_qt_torch,
                    get_point_conic,
                    get_point_probability_density_from_conic,
                    grad_point_probability_density_from_conic,
                    inverse_se3)
from .GaussianPoint3D import GaussianPoint3D, project_point_to_camera, rotation_matrix_from_quaternion, tranform_matrix_from_quaternion_and_translation
from .SphericalHarmonics import SphericalHarmonics, vec16f
from typing import List, Tuple, Optional, Callable, Union
from dataclass_wizard import YAMLWizard


mat4x4f = ti.types.matrix(n=4, m=4, dtype=ti.f32)
mat4x3f = ti.types.matrix(n=4, m=3, dtype=ti.f32)

BOUNDARY_TILES = 3


@ti.kernel
def filter_point_in_camera(
    pointcloud: ti.types.ndarray(ti.f32, ndim=2),  # (N, 3)
    point_invalid_mask: ti.types.ndarray(ti.i8, ndim=1),  # (N)
    camera_intrinsics: ti.types.ndarray(ti.f32, ndim=2),  # (3, 3)
    point_object_id: ti.types.ndarray(ti.i32, ndim=1),  # (N)
    q_camera_pointcloud: ti.types.ndarray(ti.f32, ndim=2),  # (K, 4)
    t_camera_pointcloud: ti.types.ndarray(ti.f32, ndim=2),  # (K, 3)
    point_in_camera_mask: ti.types.ndarray(ti.i8, ndim=1),  # (N)
    near_plane: ti.f32,
    far_plane: ti.f32,
    camera_width: ti.i32,
    camera_height: ti.i32,
):
    camera_intrinsics_mat = ti.Matrix(
        [[camera_intrinsics[row, col] for col in range(3)] for row in range(3)])

    # filter points in camera
    for point_id in range(pointcloud.shape[0]):
        if point_invalid_mask[point_id] == 1:
            point_in_camera_mask[point_id] = ti.cast(0, ti.i8)
            continue
        point_xyz = ti.Vector(
            [pointcloud[point_id, 0], pointcloud[point_id, 1], pointcloud[point_id, 2]])
        point_q_camera_pointcloud = ti.Vector(
            [q_camera_pointcloud[point_object_id[point_id], idx] for idx in ti.static(range(4))])
        point_t_camera_pointcloud = ti.Vector(
            [t_camera_pointcloud[point_object_id[point_id], idx] for idx in ti.static(range(3))])
        T_camera_pointcloud_mat = tranform_matrix_from_quaternion_and_translation(
            q=point_q_camera_pointcloud,
            t=point_t_camera_pointcloud,
        )
        pixel_uv, point_in_camera = project_point_to_camera(
            translation=point_xyz,
            T_camera_world=T_camera_pointcloud_mat,
            projective_transform=camera_intrinsics_mat,
        )
        pixel_u = pixel_uv[0]
        pixel_v = pixel_uv[1]
        depth_in_camera = point_in_camera[2]
        if depth_in_camera > near_plane and \
            depth_in_camera < far_plane and \
            pixel_u >= -16 * BOUNDARY_TILES and pixel_u < camera_width + 16 * BOUNDARY_TILES and \
                pixel_v >= -16 * BOUNDARY_TILES and pixel_v < camera_height + 16 * BOUNDARY_TILES:
            point_in_camera_mask[point_id] = ti.cast(1, ti.i8)
        else:
            point_in_camera_mask[point_id] = ti.cast(0, ti.i8)

@ti.func
def get_bounding_box_by_point_and_radii(
    uv: ti.math.vec2,  # (2)
    radii: ti.f32,  # scalar
    camera_width: ti.i32,
    camera_height: ti.i32,
):
    radii = ti.max(radii, 1.0) # avoid zero radii, at least 1 pixel
    min_u = ti.max(0.0, uv[0] - radii)
    max_u = uv[0] + radii
    min_v = ti.max(0.0, uv[1] - radii)
    max_v = uv[1] + radii
    min_tile_u = ti.cast(min_u // 16, ti.i32)
    min_tile_u = ti.min(min_tile_u, camera_width // 16)
    max_tile_u = ti.cast(max_u // 16, ti.i32) + 1
    max_tile_u = ti.min(ti.max(max_tile_u, min_tile_u + 1), camera_width // 16)
    min_tile_v = ti.cast(min_v // 16, ti.i32)
    min_tile_v = ti.min(min_tile_v, camera_height // 16)
    max_tile_v = ti.cast(max_v // 16, ti.i32) + 1
    max_tile_v = ti.min(ti.max(max_tile_v, min_tile_v + 1), camera_height // 16)
    return min_tile_u, max_tile_u, min_tile_v, max_tile_v
    

@ti.kernel
def generate_num_overlap_tiles(
    num_overlap_tiles: ti.types.ndarray(ti.i32, ndim=1),  # (M)
    point_uv: ti.types.ndarray(ti.f32, ndim=2),  # (M, 2)
    point_radii: ti.types.ndarray(ti.f32, ndim=1),  # (M)
    camera_width: ti.i32,  # required to be multiple of 16
    camera_height: ti.i32,
):
    for point_offset in range(num_overlap_tiles.shape[0]):
        uv = ti.math.vec2([point_uv[point_offset, 0],
                           point_uv[point_offset, 1]])
        radii = point_radii[point_offset]

        min_tile_u, max_tile_u, min_tile_v, max_tile_v = get_bounding_box_by_point_and_radii(
            uv=uv,
            radii=radii,
            camera_width=camera_width,
            camera_height=camera_height,
        )
        overlap_tiles_count = (max_tile_u - min_tile_u) * (max_tile_v - min_tile_v)
        num_overlap_tiles[point_offset] = overlap_tiles_count


@ti.kernel
def generate_point_sort_key_by_num_overlap_tiles(
    point_uv: ti.types.ndarray(ti.f32, ndim=2),  # (M, 2)
    point_in_camera: ti.types.ndarray(ti.f32, ndim=2),  # (M, 3)
    point_radii: ti.types.ndarray(ti.f32, ndim=1),  # (M)
    accumulated_num_overlap_tiles: ti.types.ndarray(ti.i64, ndim=1),  # (M)
    # (K), K = sum(num_overlap_tiles)
    point_offset_with_sort_key: ti.types.ndarray(ti.i32, ndim=1),
    # (K), K = sum(num_overlap_tiles)
    point_in_camera_sort_key: ti.types.ndarray(ti.i64, ndim=1),
    camera_width: ti.i32,  # required to be multiple of 16
    camera_height: ti.i32,
    depth_to_sort_key_scale: ti.f32,
):
    for point_offset in range(accumulated_num_overlap_tiles.shape[0]):
        uv = ti.math.vec2([point_uv[point_offset, 0],
                           point_uv[point_offset, 1]])
        xyz_in_camera = ti.math.vec3(
            [point_in_camera[point_offset, 0], point_in_camera[point_offset, 1], point_in_camera[point_offset, 2]])
        radii = point_radii[point_offset]
        min_tile_u, max_tile_u, min_tile_v, max_tile_v = get_bounding_box_by_point_and_radii(
            uv=uv,
            radii=radii,
            camera_width=camera_width,
            camera_height=camera_height,
        )

        point_depth = xyz_in_camera[2]
        encoded_projected_depth = ti.cast(
            point_depth * depth_to_sort_key_scale, ti.i32)
        for tile_u in range(min_tile_u, max_tile_u):
            for tile_v in range(min_tile_v, max_tile_v):
                    overlap_tiles_count = (max_tile_v - min_tile_v) * \
                        (tile_u - min_tile_u) + (tile_v - min_tile_v)
                    key_idx = accumulated_num_overlap_tiles[point_offset] + \
                        overlap_tiles_count
                    encoded_tile_id = ti.cast(
                        tile_u + tile_v * (camera_width // 16), ti.i32)
                    sort_key = ti.cast(encoded_projected_depth, ti.i64) + \
                        (ti.cast(encoded_tile_id, ti.i64) << 32)
                    point_in_camera_sort_key[key_idx] = sort_key
                    point_offset_with_sort_key[key_idx] = point_offset


@ti.kernel
def find_tile_start_and_end(
    point_in_camera_sort_key: ti.types.ndarray(ti.i64, ndim=1),  # (M)
    # (tiles_per_row * tiles_per_col), for output
    tile_points_start: ti.types.ndarray(ti.i32, ndim=1),
    # (tiles_per_row * tiles_per_col), for output
    tile_points_end: ti.types.ndarray(ti.i32, ndim=1),
):
    for idx in range(point_in_camera_sort_key.shape[0] - 1):
        sort_key = point_in_camera_sort_key[idx]
        tile_id = ti.cast(sort_key >> 32, ti.i32)
        next_sort_key = point_in_camera_sort_key[idx + 1]
        next_tile_id = ti.cast(next_sort_key >> 32, ti.i32)
        if tile_id != next_tile_id:
            tile_points_start[next_tile_id] = idx + 1
            tile_points_end[tile_id] = idx + 1
    last_sort_key = point_in_camera_sort_key[point_in_camera_sort_key.shape[0] - 1]
    last_tile_id = ti.cast(last_sort_key >> 32, ti.i32)
    tile_points_end[last_tile_id] = point_in_camera_sort_key.shape[0]


@ti.func
def normalize_cov_rotation_in_pointcloud_features(
    pointcloud_features: ti.types.ndarray(ti.f32, ndim=2),  # (N, M)
    point_id: ti.i32,
):
    cov_rotation = ti.math.vec4(
        [pointcloud_features[point_id, offset] for offset in ti.static(range(4))])
    cov_rotation = ti.math.normalize(cov_rotation)
    for offset in ti.static(range(4)):
        pointcloud_features[point_id, offset] = cov_rotation[offset]


@ti.func
def load_point_cloud_row_into_gaussian_point_3d(
    pointcloud: ti.types.ndarray(ti.f32, ndim=2),  # (N, 3)
    pointcloud_features: ti.types.ndarray(ti.f32, ndim=2),  # (N, M)
    point_id: ti.i32,
) -> GaussianPoint3D:
    translation = ti.Vector(
        [pointcloud[point_id, 0], pointcloud[point_id, 1], pointcloud[point_id, 2]])
    cov_rotation = ti.math.vec4(
        [pointcloud_features[point_id, offset] for offset in ti.static(range(4))])
    cov_scale = ti.math.vec3([pointcloud_features[point_id, offset]
                             for offset in ti.static(range(4, 4 + 3))])
    alpha = pointcloud_features[point_id, 7]
    r_feature = vec16f([pointcloud_features[point_id, offset]
                       for offset in ti.static(range(8, 8 + 16))])
    g_feature = vec16f([pointcloud_features[point_id, offset]
                       for offset in ti.static(range(24, 24 + 16))])
    b_feature = vec16f([pointcloud_features[point_id, offset]
                       for offset in ti.static(range(40, 40 + 16))])
    gaussian_point_3d = GaussianPoint3D(
        translation=translation,
        cov_rotation=cov_rotation,
        cov_scale=cov_scale,
        alpha=alpha,
        color_r=r_feature,
        color_g=g_feature,
        color_b=b_feature,
    )
    return gaussian_point_3d

@ti.kernel
def generate_point_attributes_in_camera_plane(
    pointcloud: ti.types.ndarray(ti.f32, ndim=2),  # (N, 3)
    pointcloud_features: ti.types.ndarray(ti.f32, ndim=2),  # (N, M)
    camera_intrinsics: ti.types.ndarray(ti.f32, ndim=2),  # (3, 3)
    point_object_id: ti.types.ndarray(ti.i32, ndim=1),  # (N)
    q_camera_pointcloud: ti.types.ndarray(ti.f32, ndim=2),  # (K, 4)
    t_camera_pointcloud: ti.types.ndarray(ti.f32, ndim=2),  # (K, 3)
    point_id_list: ti.types.ndarray(ti.i32, ndim=1),  # (M)
    point_uv: ti.types.ndarray(ti.f32, ndim=2),  # (M, 2)
    point_in_camera: ti.types.ndarray(ti.f32, ndim=2),  # (M, 3)
    point_uv_conic: ti.types.ndarray(ti.f32, ndim=2),  # (M, 3)
    point_alpha_after_activation: ti.types.ndarray(ti.f32, ndim=1),  # (M)
    point_color: ti.types.ndarray(ti.f32, ndim=2),  # (M, 3)
    point_radii: ti.types.ndarray(ti.f32, ndim=1),  # (M)
):
    for idx in range(point_id_list.shape[0]):
        camera_intrinsics_mat = ti.Matrix(
            [[camera_intrinsics[row, col] for col in ti.static(range(3))] for row in ti.static(range(3))])
        point_id = point_id_list[idx]
        normalize_cov_rotation_in_pointcloud_features(
            pointcloud_features=pointcloud_features,
            point_id=point_id)
        gaussian_point_3d = load_point_cloud_row_into_gaussian_point_3d(
            pointcloud=pointcloud,
            pointcloud_features=pointcloud_features,
            point_id=point_id)

        point_q_camera_pointcloud = ti.Vector(
            [q_camera_pointcloud[point_object_id[point_id], idx] for idx in ti.static(range(4))])
        point_t_camera_pointcloud = ti.Vector(
            [t_camera_pointcloud[point_object_id[point_id], idx] for idx in ti.static(range(3))])
        T_camera_pointcloud_mat = tranform_matrix_from_quaternion_and_translation(
            q=point_q_camera_pointcloud,
            t=point_t_camera_pointcloud,
        )
        T_pointcloud_camera = taichi_inverse_se3(T_camera_pointcloud_mat)
        ray_origin = ti.math.vec3(
            [T_pointcloud_camera[0, 3], T_pointcloud_camera[1, 3], T_pointcloud_camera[2, 3]])

        uv, xyz_in_camera = gaussian_point_3d.project_to_camera_position(
            T_camera_world=T_camera_pointcloud_mat,
            projective_transform=camera_intrinsics_mat,
        )
        uv_cov = gaussian_point_3d.project_to_camera_covariance(
            T_camera_world=T_camera_pointcloud_mat,
            projective_transform=camera_intrinsics_mat,
            translation_camera=xyz_in_camera,
        )
        uv_conic = get_point_conic(uv_cov)

        point_uv[idx, 0], point_uv[idx, 1] = uv[0], uv[1]
        point_in_camera[idx, 0], point_in_camera[idx, 1], point_in_camera[idx,
                                                                          2] = xyz_in_camera[0], xyz_in_camera[1], xyz_in_camera[2]
        point_uv_conic[idx, 0], point_uv_conic[idx, 1], point_uv_conic[idx, 2] = uv_conic.x, uv_conic.y, uv_conic.z
        point_alpha_after_activation[idx] = 1. / \
            (1. + ti.math.exp(-gaussian_point_3d.alpha))

        ray_direction = gaussian_point_3d.translation - ray_origin

        # get color by ray actually only cares about the direction of the ray, ray origin is not used
        color = gaussian_point_3d.get_color_by_ray(
            ray_origin=ray_origin,
            ray_direction=ray_direction,
        )
        point_color[idx, 0], point_color[idx,
                                         1], point_color[idx, 2] = color[0], color[1], color[2]
        large_eigen_values = (uv_cov[0, 0] + uv_cov[1, 1] +
                              ti.sqrt((uv_cov[0, 0] - uv_cov[1, 1]) * (uv_cov[0, 0] - uv_cov[1, 1]) + 4.0 * uv_cov[0, 1] * uv_cov[1, 0])) / 2.0
        # 3.0 is a value from experiment
        radii = ti.sqrt(large_eigen_values) * 3.0
        point_radii[idx] = radii

@ti.kernel
def gaussian_point_rasterisation(
    camera_height: ti.i32,
    camera_width: ti.i32,
    # (tiles_per_row * tiles_per_col)
    tile_points_start: ti.types.ndarray(ti.i32, ndim=1),
    # (tiles_per_row * tiles_per_col)
    tile_points_end: ti.types.ndarray(ti.i32, ndim=1),
    # (K) the offset of the point in point_id_in_camera_list
    point_offset_with_sort_key: ti.types.ndarray(ti.i32, ndim=1),
    point_uv: ti.types.ndarray(ti.f32, ndim=2),  # (M, 2)
    point_in_camera: ti.types.ndarray(ti.f32, ndim=2),  # (M, 3)
    point_uv_conic: ti.types.ndarray(ti.f32, ndim=2),  # (M, 3)
    point_alpha_after_activation: ti.types.ndarray(ti.f32, ndim=1),  # (M)
    point_color: ti.types.ndarray(ti.f32, ndim=2),  # (M, 3)
    rasterized_image: ti.types.ndarray(ti.f32, ndim=3),  # (H, W, 3)
    rasterized_depth: ti.types.ndarray(ti.f32, ndim=2),  # (H, W)
    pixel_accumulated_alpha: ti.types.ndarray(ti.f32, ndim=2),  # (H, W)
    # (H, W)
    pixel_offset_of_last_effective_point: ti.types.ndarray(ti.i32, ndim=2),
    pixel_valid_point_count: ti.types.ndarray(ti.i32, ndim=2),
    rgb_only: ti.template(),
    output_hwc: ti.template(),
):
    ti.loop_config(block_dim=256)
    for pixel_offset in ti.ndrange(camera_height * camera_width):
        tile_id = pixel_offset // 256
        thread_id = pixel_offset % 256
        tile_u = ti.cast(tile_id % (camera_width // 16), ti.i32)
        tile_v = ti.cast(tile_id // (camera_width // 16), ti.i32)
        pixel_offset_in_tile = pixel_offset - tile_id * 256
        pixel_u = tile_u * 16 + pixel_offset_in_tile % 16
        pixel_v = tile_v * 16 + pixel_offset_in_tile // 16
        start_offset = tile_points_start[tile_id]
        end_offset = tile_points_end[tile_id]
        T_i = 1.0
        accumulated_color = ti.math.vec3([0., 0., 0.])
        accumulated_depth = 0.
        depth_normalization_factor = 0.
        offset_of_last_effective_point = start_offset

        valid_point_count: ti.i32 = 0

        tile_point_uv = ti.simt.block.SharedArray((2, 256), dtype=ti.f32)
        tile_point_uv_conic = ti.simt.block.SharedArray(
            (3, 256), dtype=ti.f32)
        tile_point_alpha = ti.simt.block.SharedArray(256, dtype=ti.f32)
        tile_point_color = ti.simt.block.SharedArray((3, 256), dtype=ti.f32)
        tile_point_depth = ti.simt.block.SharedArray(256, dtype=ti.f32)

        num_points_in_tile = end_offset - start_offset
        num_point_groups = (num_points_in_tile + 255) // 256
        pixel_saturated = False
        # for idx_point_offset_with_sort_key in range(start_offset, end_offset):
        for point_group_id in range(num_point_groups):
            # The original implementation uses a predicate block the next update for shared memory until all threads finish the current update
            # but it is not supported by Taichi yet, and experiments show that it does not affect the performance
            """
            tile_saturated = ti.simt.block.sync_all_nonzero(predicate=ti.cast(
                pixel_saturated, ti.i32))
            if tile_saturated != 0:
                break
            """
            ti.simt.block.sync()
            # load point data into shared memory
            # [start_offset, end_offset)->[0, end_offset - start_offset)
            to_load_idx_point_offset_with_sort_key = start_offset + \
                point_group_id * 256 + thread_id
            if to_load_idx_point_offset_with_sort_key < end_offset:
                to_load_point_offset = point_offset_with_sort_key[to_load_idx_point_offset_with_sort_key]
                tile_point_uv[0, thread_id] = point_uv[to_load_point_offset, 0]
                tile_point_uv[1, thread_id] = point_uv[to_load_point_offset, 1]
                tile_point_uv_conic[0, thread_id] = point_uv_conic[to_load_point_offset, 0]
                tile_point_uv_conic[1, thread_id] = point_uv_conic[to_load_point_offset, 1]
                tile_point_uv_conic[2, thread_id] = point_uv_conic[to_load_point_offset, 2]
                if rgb_only:
                    tile_point_depth[thread_id] = point_in_camera[to_load_point_offset, 2]
                tile_point_alpha[thread_id] = point_alpha_after_activation[to_load_point_offset]

                tile_point_color[0, thread_id] = point_color[to_load_point_offset, 0]
                tile_point_color[1, thread_id] = point_color[to_load_point_offset, 1]
                tile_point_color[2, thread_id] = point_color[to_load_point_offset, 2]

            ti.simt.block.sync()
            max_point_group_offset: ti.i32 = ti.min(256, num_points_in_tile - point_group_id * 256)
            for point_group_offset in range(max_point_group_offset):
                if pixel_saturated:
                    break
                # forward rendering process
                idx_point_offset_with_sort_key: ti.i32 = start_offset + \
                    point_group_id * 256 + point_group_offset

                uv = ti.math.vec2(
                    [tile_point_uv[0, point_group_offset], tile_point_uv[1, point_group_offset]])
                uv_conic = ti.math.vec3([tile_point_uv_conic[0, point_group_offset], tile_point_uv_conic[1, point_group_offset],
                                            tile_point_uv_conic[2, point_group_offset]])
                point_alpha_after_activation_value = tile_point_alpha[point_group_offset]
                color = ti.math.vec3([tile_point_color[0, point_group_offset],
                                     tile_point_color[1, point_group_offset], tile_point_color[2, point_group_offset]])

                gaussian_alpha = get_point_probability_density_from_conic(
                    xy=ti.math.vec2([pixel_u + 0.5, pixel_v + 0.5]),
                    gaussian_mean=uv,
                    conic=uv_conic,
                )
                alpha = gaussian_alpha * point_alpha_after_activation_value
                # from paper: we skip any blending updates with 𝛼 < 𝜖 (we choose 𝜖 as 1
                # 255 ) and also clamp 𝛼 with 0.99 from above.
                # print(
                #     f"({pixel_v}, {pixel_u}, {point_offset}), alpha: {alpha}, accumulated_alpha: {accumulated_alpha}")
                if alpha < 1. / 255.:
                    continue
                alpha = ti.min(alpha, 0.99)
                # from paper: before a Gaussian is included in the forward rasterization
                # pass, we compute the accumulated opacity if we were to include it
                # and stop front-to-back blending before it can exceed 0.9999.
                next_T_i = T_i * (1 - alpha)
                if next_T_i < 0.0001:
                    pixel_saturated = True
                    continue
                offset_of_last_effective_point = idx_point_offset_with_sort_key + 1
                accumulated_color += color * alpha * T_i

                if not rgb_only:
                    depth = tile_point_depth[point_group_offset]
                    accumulated_depth += depth * alpha * T_i
                    depth_normalization_factor += alpha * T_i
                    valid_point_count += 1
                T_i = next_T_i
            # end of point group loop

        # end of point group id loop

        if output_hwc:
            rasterized_image[pixel_v, pixel_u, 0] = accumulated_color[0]
            rasterized_image[pixel_v, pixel_u, 1] = accumulated_color[1]
            rasterized_image[pixel_v, pixel_u, 2] = accumulated_color[2]
        else:
            rasterized_image[0, pixel_v, pixel_u] = accumulated_color[0]
            rasterized_image[1, pixel_v, pixel_u] = accumulated_color[1]
            rasterized_image[2, pixel_v, pixel_u] = accumulated_color[2]
            
        if not rgb_only:
            rasterized_depth[pixel_v, pixel_u] = accumulated_depth / \
                ti.max(depth_normalization_factor, 1e-6)
            pixel_accumulated_alpha[pixel_v, pixel_u] = 1. - T_i
            pixel_offset_of_last_effective_point[pixel_v,
                                                pixel_u] = offset_of_last_effective_point
            pixel_valid_point_count[pixel_v, pixel_u] = valid_point_count
    # end of pixel loop


@ti.kernel
def gaussian_point_rasterisation_backward(
    camera_height: ti.i32,
    camera_width: ti.i32,
    camera_intrinsics: ti.types.ndarray(ti.f32, ndim=2),  # (3, 3)
    pointcloud: ti.types.ndarray(ti.f32, ndim=2),  # (N, 3)
    pointcloud_features: ti.types.ndarray(ti.f32, ndim=2),  # (N, K)
    point_object_id: ti.types.ndarray(ti.i32, ndim=1),  # (N)
    q_camera_pointcloud: ti.types.ndarray(ti.f32, ndim=2),  # (K, 4)
    t_camera_pointcloud: ti.types.ndarray(ti.f32, ndim=2),  # (K, 3)
    t_pointcloud_camera: ti.types.ndarray(ti.f32, ndim=2),  # (K, 3)
    # (tiles_per_row * tiles_per_col)
    tile_points_start: ti.types.ndarray(ti.i32, ndim=1),
    tile_points_end: ti.types.ndarray(ti.i32, ndim=1),
    point_offset_with_sort_key: ti.types.ndarray(ti.i32, ndim=1),  # (K)
    point_id_in_camera_list: ti.types.ndarray(ti.i32, ndim=1),  # (M)
    rasterized_image_grad: ti.types.ndarray(ti.f32, ndim=3),  # (H, W, 3)
    pixel_accumulated_alpha: ti.types.ndarray(ti.f32, ndim=2),  # (H, W)
    # (H, W)
    pixel_offset_of_last_effective_point: ti.types.ndarray(ti.i32, ndim=2),
    grad_pointcloud: ti.types.ndarray(ti.f32, ndim=2),  # (N, 3)
    grad_pointcloud_features: ti.types.ndarray(ti.f32, ndim=2),  # (N, K)
    grad_uv: ti.types.ndarray(ti.f32, ndim=2),  # (N, 2)
    
    in_camera_grad_uv_cov_buffer: ti.types.ndarray(ti.f32, ndim=2),
    in_camera_grad_color_buffer: ti.types.ndarray(ti.f32, ndim=2),  # (M, 3)

    point_uv: ti.types.ndarray(ti.f32, ndim=2),  # (M, 2)
    point_in_camera: ti.types.ndarray(ti.f32, ndim=2),  # (M, 3)
    point_uv_conic: ti.types.ndarray(ti.f32, ndim=2),  # (M, 3)
    point_alpha_after_activation: ti.types.ndarray(ti.f32, ndim=1),  # (M)
    point_color: ti.types.ndarray(ti.f32, ndim=2),  # (M, 3)

    need_extra_info: ti.template(),
    magnitude_grad_viewspace: ti.types.ndarray(ti.f32, ndim=1),  # (N)
<<<<<<< HEAD
    in_camera_num_affected_pixels: ti.types.ndarray(ti.i32, ndim=1),  # (M)

    grad_hwc: ti.template(),
=======
    # (H, W, 2)
    magnitude_grad_viewspace_on_image: ti.types.ndarray(ti.f32, ndim=3),
    # (M, 2, 2)
    in_camera_num_affected_pixels: ti.types.ndarray(ti.i32, ndim=1),  # (M)
>>>>>>> 30f857dc
):
    camera_intrinsics_mat = ti.Matrix(
        [[camera_intrinsics[row, col] for col in ti.static(range(3))] for row in ti.static(range(3))])

    ti.loop_config(block_dim=256)
    for pixel_offset in ti.ndrange(camera_height * camera_width):
        # each block handles one tile, so tile_id is actually block_id
        tile_id = pixel_offset // 256
        thread_id = pixel_offset % 256
        tile_u = ti.cast(tile_id % (camera_width // 16), ti.i32)
        tile_v = ti.cast(tile_id // (camera_width // 16), ti.i32)

        start_offset = tile_points_start[tile_id]
        end_offset = tile_points_end[tile_id]
        tile_point_count = end_offset - start_offset

        tile_point_uv = ti.simt.block.SharedArray(
            (2, 256), dtype=ti.f32)  # 2KB shared memory
        tile_point_uv_conic = ti.simt.block.SharedArray(
            (3, 256), dtype=ti.f32)  # 4KB shared memory
        tile_point_color = ti.simt.block.SharedArray(
            (3, 256), dtype=ti.f32)  # 3KB shared memory
        tile_point_alpha = ti.simt.block.SharedArray(
            (256,), dtype=ti.f32)  # 1KB shared memory

        pixel_offset_in_tile = pixel_offset - tile_id * 256
        pixel_offset_u_in_tile = pixel_offset_in_tile % 16
        pixel_offset_v_in_tile = pixel_offset_in_tile // 16
        pixel_u = tile_u * 16 + pixel_offset_u_in_tile
        pixel_v = tile_v * 16 + pixel_offset_v_in_tile
        last_effective_point = pixel_offset_of_last_effective_point[pixel_v, pixel_u]
        accumulated_alpha: ti.f32 = pixel_accumulated_alpha[pixel_v, pixel_u]
        T_i = 1.0 - accumulated_alpha  # T_i = \prod_{j=1}^{i-1} (1 - a_j)
        # \frac{dC}{da_i} = c_i T(i) - \frac{1}{1 - a_i} \sum_{j=i+1}^{n} c_j a_j T(j)
        # let w_i = \sum_{j=i+1}^{n} c_j a_j T(j)
        # we have w_n = 0, w_{i-1} = w_i + c_i a_i T(i)
        # \frac{dC}{da_i} = c_i T(i) - \frac{1}{1 - a_i} w_i
        w_i = ti.math.vec3(0.0, 0.0, 0.0)

        pixel_rgb_grad = ti.math.vec3(0.0, 0.0, 0.0)
        if grad_hwc:
            pixel_rgb_grad = ti.math.vec3(
                rasterized_image_grad[pixel_v, pixel_u, 0], rasterized_image_grad[pixel_v, pixel_u, 1], rasterized_image_grad[pixel_v, pixel_u, 2])
        else:
            pixel_rgb_grad = ti.math.vec3(
                rasterized_image_grad[0, pixel_v, pixel_u], rasterized_image_grad[1, pixel_v, pixel_u], rasterized_image_grad[2, pixel_v, pixel_u])
        total_magnitude_grad_viewspace_on_image = ti.math.vec2(0.0, 0.0)

        # for inverse_point_offset in range(effective_point_count):
        # taichi only supports range() with start and end
        # for inverse_point_offset_base in range(0, tile_point_count, 256):
        num_point_blocks = (tile_point_count + 255) // 256
        for point_block_id in range(num_point_blocks):
            inverse_point_offset_base = point_block_id * 256
            block_end_idx_point_offset_with_sort_key = end_offset - inverse_point_offset_base
            block_start_idx_point_offset_with_sort_key = ti.max(
                block_end_idx_point_offset_with_sort_key - 256, 0)
            # in the later loop, we will handle the points in [block_start_idx_point_offset_with_sort_key, block_end_idx_point_offset_with_sort_key)
            # so we need to load the points in [block_start_idx_point_offset_with_sort_key, block_end_idx_point_offset_with_sort_key - 1]
            to_load_idx_point_offset_with_sort_key = block_end_idx_point_offset_with_sort_key - thread_id - 1
            if to_load_idx_point_offset_with_sort_key >= block_start_idx_point_offset_with_sort_key:
                to_load_point_offset = point_offset_with_sort_key[to_load_idx_point_offset_with_sort_key]
                to_load_uv = ti.math.vec2([point_uv[to_load_point_offset, 0], point_uv[to_load_point_offset, 1]])
                
                for i in ti.static(range(2)):
                    tile_point_uv[i, thread_id] = to_load_uv[i]
                
                for i in ti.static(range(3)):
                    tile_point_uv_conic[i, thread_id] = point_uv_conic[to_load_point_offset, i]
                for i in ti.static(range(3)):
                    tile_point_color[i, thread_id] = point_color[to_load_point_offset, i]

                tile_point_alpha[thread_id] = point_alpha_after_activation[to_load_point_offset]

            ti.simt.block.sync()
            max_inverse_point_offset_offset = ti.min(256, tile_point_count - inverse_point_offset_base)
            for inverse_point_offset_offset in range(max_inverse_point_offset_offset):
                inverse_point_offset = inverse_point_offset_base + inverse_point_offset_offset

                idx_point_offset_with_sort_key = end_offset - inverse_point_offset - 1
                if idx_point_offset_with_sort_key >= last_effective_point:
                    continue

                idx_point_offset_with_sort_key_in_block = inverse_point_offset_offset
                uv = ti.math.vec2(tile_point_uv[0, idx_point_offset_with_sort_key_in_block],
                                  tile_point_uv[1, idx_point_offset_with_sort_key_in_block])
                uv_conic = ti.math.vec3([
                    tile_point_uv_conic[0, idx_point_offset_with_sort_key_in_block],
                    tile_point_uv_conic[1, idx_point_offset_with_sort_key_in_block],
                    tile_point_uv_conic[2, idx_point_offset_with_sort_key_in_block],
                ])

                
                point_alpha_after_activation_value = tile_point_alpha[idx_point_offset_with_sort_key_in_block]

                # d_p_d_mean is (2,), d_p_d_cov is (2, 2), needs to be flattened to (4,)
                gaussian_alpha, d_p_d_mean, d_p_d_cov = grad_point_probability_density_from_conic(
                    xy=ti.math.vec2([pixel_u + 0.5, pixel_v + 0.5]),
                    gaussian_mean=uv,
                    conic=uv_conic,
                )
                prod_alpha = gaussian_alpha * point_alpha_after_activation_value
                # from paper: we skip any blending updates with 𝛼 < 𝜖 (we choose 𝜖 as 1
                # 255 ) and also clamp 𝛼 with 0.99 from above.
                if prod_alpha >= 1. / 255.:
                    alpha: ti.f32 = ti.min(prod_alpha, 0.99)
                    color = ti.math.vec3([
                        tile_point_color[0, idx_point_offset_with_sort_key_in_block],
                        tile_point_color[1, idx_point_offset_with_sort_key_in_block],
                        tile_point_color[2, idx_point_offset_with_sort_key_in_block]])

                    T_i = T_i / (1. - alpha)
                    accumulated_alpha = 1. - T_i

                    # print(
                    #     f"({pixel_v}, {pixel_u}, {point_offset}, {point_offset - start_offset}), accumulated_alpha: {accumulated_alpha}")

                    d_pixel_rgb_d_color = alpha * T_i
                    point_grad_color = d_pixel_rgb_d_color * pixel_rgb_grad

                    # \frac{dC}{da_i} = c_i T(i) - \frac{1}{1 - a_i} w_i
                    alpha_grad_from_rgb = (color * T_i - w_i / (1. - alpha)) \
                        * pixel_rgb_grad
                    # w_{i-1} = w_i + c_i a_i T(i)
                    w_i += color * alpha * T_i
                    alpha_grad: ti.f32 = alpha_grad_from_rgb.sum()
                    point_alpha_after_activation_grad = alpha_grad * gaussian_alpha
                    gaussian_point_3d_alpha_grad = point_alpha_after_activation_grad * \
                        (1. - point_alpha_after_activation_value) * \
                        point_alpha_after_activation_value
                    gaussian_alpha_grad = alpha_grad * point_alpha_after_activation_value
                    # gaussian_alpha_grad is dp
                    point_viewspace_grad = gaussian_alpha_grad * \
                        d_p_d_mean  # (2,) as the paper said, view space gradient is used for detect candidates for densification
                    total_magnitude_grad_viewspace_on_image += ti.abs(
                        point_viewspace_grad)
                    point_uv_cov_grad = gaussian_alpha_grad * \
                        d_p_d_cov  # (2, 2)

                    point_offset = point_offset_with_sort_key[idx_point_offset_with_sort_key]
                    point_id = point_id_in_camera_list[point_offset]
                    # atomic accumulate on block shared memory shall be faster
                    for i in ti.static(range(2)):
                        ti.atomic_add(
                            grad_uv[point_id, i], point_viewspace_grad[i])
                    ti.atomic_add(in_camera_grad_uv_cov_buffer[point_offset, 0], 
                                  point_uv_cov_grad[0, 0])
                    ti.atomic_add(in_camera_grad_uv_cov_buffer[point_offset, 1],
                                  point_uv_cov_grad[0, 1])
                    ti.atomic_add(in_camera_grad_uv_cov_buffer[point_offset, 2],
                                  point_uv_cov_grad[1, 1])
                    
                    for i in ti.static(range(3)):
                        ti.atomic_add(in_camera_grad_color_buffer[point_offset, i], point_grad_color[i])
                    ti.atomic_add(grad_pointcloud_features[point_id, 7], gaussian_point_3d_alpha_grad)

                    if need_extra_info:
                        magnitude_point_grad_viewspace = ti.sqrt(point_viewspace_grad[0] ** 2 + point_viewspace_grad[1] ** 2)
                        ti.atomic_add(magnitude_grad_viewspace[point_id], magnitude_point_grad_viewspace)
                        ti.atomic_add(
                            in_camera_num_affected_pixels[point_offset], 1)
            # end of the 256 block loop
            ti.simt.block.sync()
        # end of the backward traversal loop, from last point to first point
<<<<<<< HEAD
        
=======
        if need_extra_info:
            magnitude_grad_viewspace_on_image[pixel_v, pixel_u,
                                            0] = total_magnitude_grad_viewspace_on_image[0]
            magnitude_grad_viewspace_on_image[pixel_v, pixel_u,
                                            1] = total_magnitude_grad_viewspace_on_image[1]
>>>>>>> 30f857dc
    # end of per pixel loop

    # one more loop to compute the gradient from viewspace to 3D point
    for idx in range(point_id_in_camera_list.shape[0]):
        point_id = point_id_in_camera_list[idx]
        gaussian_point_3d = load_point_cloud_row_into_gaussian_point_3d(
            pointcloud=pointcloud,
            pointcloud_features=pointcloud_features,
            point_id=point_id)
        point_grad_uv = ti.math.vec2(
            grad_uv[point_id, 0], grad_uv[point_id, 1])
        point_grad_uv_cov_flat = ti.math.vec4(
            in_camera_grad_uv_cov_buffer[idx, 0],
            in_camera_grad_uv_cov_buffer[idx, 1],
            in_camera_grad_uv_cov_buffer[idx, 1],
            in_camera_grad_uv_cov_buffer[idx, 2],
        )
        point_grad_color = ti.math.vec3(
            in_camera_grad_color_buffer[idx, 0],
            in_camera_grad_color_buffer[idx, 1],
            in_camera_grad_color_buffer[idx, 2],
        )
        point_q_camera_pointcloud = ti.Vector(
            [q_camera_pointcloud[point_object_id[point_id], idx] for idx in ti.static(range(4))])
        point_t_camera_pointcloud = ti.Vector(
            [t_camera_pointcloud[point_object_id[point_id], idx] for idx in ti.static(range(3))])
        ray_origin = ti.Vector(
            [t_pointcloud_camera[point_object_id[point_id], idx] for idx in ti.static(range(3))])
        T_camera_pointcloud_mat = tranform_matrix_from_quaternion_and_translation(
            q=point_q_camera_pointcloud,
            t=point_t_camera_pointcloud,
        )
        translation_camera = ti.Vector([
            point_in_camera[idx, j] for j in ti.static(range(3))])
        d_uv_d_translation = gaussian_point_3d.project_to_camera_position_jacobian(
            T_camera_world=T_camera_pointcloud_mat,
            projective_transform=camera_intrinsics_mat,
        )  # (2, 3)
        d_Sigma_prime_d_q, d_Sigma_prime_d_s = gaussian_point_3d.project_to_camera_covariance_jacobian(
            T_camera_world=T_camera_pointcloud_mat,
            projective_transform=camera_intrinsics_mat,
            translation_camera=translation_camera,
        )
        
        ray_direction = gaussian_point_3d.translation - ray_origin
        _, r_jacobian, g_jacobian, b_jacobian = gaussian_point_3d.get_color_with_jacobian_by_ray(
            ray_origin=ray_origin,
            ray_direction=ray_direction,
        )
        color_r_grad = point_grad_color[0] * r_jacobian
        color_g_grad = point_grad_color[1] * g_jacobian
        color_b_grad = point_grad_color[2] * b_jacobian
        translation_grad = point_grad_uv @ d_uv_d_translation

        # cov is Sigma
        gaussian_q_grad = point_grad_uv_cov_flat @ d_Sigma_prime_d_q
        gaussian_s_grad = point_grad_uv_cov_flat @ d_Sigma_prime_d_s

        for i in ti.static(range(3)):
            grad_pointcloud[point_id, i] = translation_grad[i]
        for i in ti.static(range(4)):
            grad_pointcloud_features[point_id, i] = gaussian_q_grad[i]
        for i in ti.static(range(3)):
            grad_pointcloud_features[point_id, i + 4] = gaussian_s_grad[i]
        for i in ti.static(range(16)):
            grad_pointcloud_features[point_id, i + 8] = color_r_grad[i]
            grad_pointcloud_features[point_id, i + 24] = color_g_grad[i]
            grad_pointcloud_features[point_id, i + 40] = color_b_grad[i]


class GaussianPointCloudRasterisation(torch.nn.Module):
    @dataclass
    class GaussianPointCloudRasterisationConfig(YAMLWizard):
        near_plane: float = 0.8
        far_plane: float = 1000.
        depth_to_sort_key_scale: float = 100.
        rgb_only: bool = False
        grad_color_factor = 5.
        grad_high_order_color_factor = 1.
        grad_s_factor = 0.5
        grad_q_factor = 1.
        grad_alpha_factor = 20.
        output_hwc: bool = True

    @dataclass
    class GaussianPointCloudRasterisationInput:
        point_cloud: torch.Tensor  # Nx3
        point_cloud_features: torch.Tensor  # NxM
        # (N,), we allow points belong to different objects, 
        # different objects may have different camera poses. 
        # By moving camera, we can actually handle moving rigid objects.
        # if no moving objects, then everything belongs to the same object with id 0.
        # it shall works better once we also optimize for camera pose.
        point_object_id: torch.Tensor  
        point_invalid_mask: torch.Tensor  # N
        camera_info: CameraInfo
        q_pointcloud_camera: torch.Tensor  # Kx4, x to the right, y down, z forward, K is the number of objects
        t_pointcloud_camera: torch.Tensor  # Kx3, x to the right, y down, z forward, K is the number of objects
        color_max_sh_band: int = 2
        output_extra_grad: bool = False

    @dataclass
    class BackwardValidPointHookInput:
        point_id_in_camera_list: torch.Tensor  # M
        grad_point_in_camera: torch.Tensor  # Mx3
<<<<<<< HEAD
        grad_pointfeatures_in_camera: Optional[torch.Tensor] = None  # Mx56
        magnitude_grad_viewspace: Optional[torch.Tensor] = None # M
        num_affected_pixels: Optional[torch.Tensor] = None # M
        point_depth: Optional[torch.Tensor] = None # M
        point_uv_in_camera: Optional[torch.Tensor] = None  # Mx2
=======
        grad_pointfeatures_in_camera: torch.Tensor  # Mx56
        grad_viewspace: torch.Tensor  # Mx2
        magnitude_grad_viewspace: torch.Tensor  # M
        magnitude_grad_viewspace_on_image: torch.Tensor  # HxWx2
        num_overlap_tiles: torch.Tensor  # M
        num_affected_pixels: torch.Tensor  # M
        point_depth: torch.Tensor  # M
        point_uv_in_camera: torch.Tensor  # Mx2
>>>>>>> 30f857dc

    def __init__(
        self,
        config: GaussianPointCloudRasterisationConfig,
        backward_valid_point_hook: Optional[Callable[[
            BackwardValidPointHookInput], None]] = None,
    ):
        super().__init__()
        self.config = config

        class _module_function(torch.autograd.Function):

            @staticmethod
            def forward(ctx,
                        pointcloud,
                        pointcloud_features,
                        point_invalid_mask,
                        point_object_id,
                        q_pointcloud_camera,
                        t_pointcloud_camera,
                        camera_info,
                        color_max_sh_band,
                        output_extra_grad,
                        ):
                point_in_camera_mask = torch.zeros(
                    size=(pointcloud.shape[0],), dtype=torch.int8, device=pointcloud.device)
                point_id = torch.arange(
                    pointcloud.shape[0], dtype=torch.int32, device=pointcloud.device)
                q_camera_pointcloud, t_camera_pointcloud = inverse_se3_qt_torch(
                    q=q_pointcloud_camera, t=t_pointcloud_camera)
                filter_point_in_camera(
                    pointcloud=pointcloud,
                    point_invalid_mask=point_invalid_mask,
                    point_object_id=point_object_id,
                    camera_intrinsics=camera_info.camera_intrinsics,
                    q_camera_pointcloud=q_camera_pointcloud,
                    t_camera_pointcloud=t_camera_pointcloud,
                    point_in_camera_mask=point_in_camera_mask,
                    near_plane=self.config.near_plane,
                    far_plane=self.config.far_plane,
                    camera_height=camera_info.camera_height,
                    camera_width=camera_info.camera_width,
                )
                point_in_camera_mask = point_in_camera_mask.bool()
                point_id_in_camera_list = point_id[point_in_camera_mask].contiguous(
                )
                del point_id
                del point_in_camera_mask

                num_points_in_camera = point_id_in_camera_list.shape[0]

                point_uv = torch.empty(
                    size=(num_points_in_camera, 2), dtype=torch.float32, device=pointcloud.device)
                point_alpha_after_activation = torch.empty(
                    size=(num_points_in_camera,), dtype=torch.float32, device=pointcloud.device)
                point_in_camera = torch.empty(
                    size=(num_points_in_camera, 3), dtype=torch.float32, device=pointcloud.device)
                point_uv_conic = torch.empty(
                    size=(num_points_in_camera, 3), dtype=torch.float32, device=pointcloud.device)
                point_color = torch.zeros(
                    size=(num_points_in_camera, 3), dtype=torch.float32, device=pointcloud.device)
                point_radii = torch.empty(
                    size=(num_points_in_camera,), dtype=torch.float32, device=pointcloud.device)


                generate_point_attributes_in_camera_plane(
                    pointcloud=pointcloud,
                    pointcloud_features=pointcloud_features,
                    point_object_id=point_object_id,
                    camera_intrinsics=camera_info.camera_intrinsics,
                    point_id_list=point_id_in_camera_list,
                    q_camera_pointcloud=q_camera_pointcloud,
                    t_camera_pointcloud=t_camera_pointcloud,
                    point_uv=point_uv,
                    point_in_camera=point_in_camera,
                    point_uv_conic=point_uv_conic,
                    point_alpha_after_activation=point_alpha_after_activation,
                    point_color=point_color,
                    point_radii=point_radii,
                )

                num_overlap_tiles = torch.empty_like(point_id_in_camera_list)
                generate_num_overlap_tiles(
                    num_overlap_tiles=num_overlap_tiles,
                    point_uv=point_uv,
                    point_radii=point_radii,
                    camera_width=camera_info.camera_width,
                    camera_height=camera_info.camera_height,
                )
                accumulated_num_overlap_tiles = torch.cumsum(
                    num_overlap_tiles, dim=0)
                if len(accumulated_num_overlap_tiles) > 0:
                    total_num_overlap_tiles = accumulated_num_overlap_tiles[-1]
                else:
                    total_num_overlap_tiles = 0
                accumulated_num_overlap_tiles = torch.cat(
                    (torch.zeros(size=(1,), dtype=torch.int32, device=pointcloud.device),
                     accumulated_num_overlap_tiles[:-1]))
                # del num_overlap_tiles
                point_in_camera_sort_key = torch.empty(
                    size=(total_num_overlap_tiles,), dtype=torch.int64, device=pointcloud.device)
                point_offset_with_sort_key = torch.empty(
                    size=(total_num_overlap_tiles,), dtype=torch.int32, device=pointcloud.device)
                if point_in_camera_sort_key.shape[0] > 0:
                    generate_point_sort_key_by_num_overlap_tiles(
                        point_uv=point_uv,
                        point_in_camera=point_in_camera,
                        point_radii=point_radii,
                        accumulated_num_overlap_tiles=accumulated_num_overlap_tiles,
                        point_offset_with_sort_key=point_offset_with_sort_key,
                        point_in_camera_sort_key=point_in_camera_sort_key,
                        camera_width=camera_info.camera_width,
                        camera_height=camera_info.camera_height,
                        depth_to_sort_key_scale=self.config.depth_to_sort_key_scale,
                    )

                point_in_camera_sort_key, permutation = point_in_camera_sort_key.sort()
                point_offset_with_sort_key = point_offset_with_sort_key[permutation].contiguous(
                )  # now the point_offset_with_sort_key is sorted by the sort_key
                del permutation
                tiles_per_row = camera_info.camera_width // 16
                tiles_per_col = camera_info.camera_height // 16
                tile_points_start = torch.zeros(size=(
                    tiles_per_row * tiles_per_col,), dtype=torch.int32, device=pointcloud.device)
                tile_points_end = torch.zeros(size=(
                    tiles_per_row * tiles_per_col,), dtype=torch.int32, device=pointcloud.device)

                if point_in_camera_sort_key.shape[0] > 0:
                    find_tile_start_and_end(
                        point_in_camera_sort_key=point_in_camera_sort_key,
                        tile_points_start=tile_points_start,
                        tile_points_end=tile_points_end,
                    )

                if self.config.output_hwc:
                    rasterized_image = torch.empty(
                        camera_info.camera_height, camera_info.camera_width, 3, dtype=torch.float32, device=pointcloud.device)
                else:
                    rasterized_image = torch.empty(
                        3, camera_info.camera_height, camera_info.camera_width, dtype=torch.float32, device=pointcloud.device)
                rasterized_depth = torch.empty(
                    camera_info.camera_height, camera_info.camera_width, dtype=torch.float32, device=pointcloud.device)
                pixel_accumulated_alpha = torch.empty(
                    camera_info.camera_height, camera_info.camera_width, dtype=torch.float32, device=pointcloud.device)
                pixel_offset_of_last_effective_point = torch.empty(
                    camera_info.camera_height, camera_info.camera_width, dtype=torch.int32, device=pointcloud.device)
                pixel_valid_point_count = torch.empty(
                    camera_info.camera_height, camera_info.camera_width, dtype=torch.int32, device=pointcloud.device)
                # print(f"num_points: {pointcloud.shape[0]}, num_points_in_camera: {num_points_in_camera}, num_points_rendered: {point_in_camera_sort_key.shape[0]}")
                if point_in_camera_sort_key.shape[0] > 0:
                    gaussian_point_rasterisation(
                        camera_height=camera_info.camera_height,
                        camera_width=camera_info.camera_width,
                        tile_points_start=tile_points_start,
                        tile_points_end=tile_points_end,
                        point_offset_with_sort_key=point_offset_with_sort_key,
                        point_uv=point_uv,
                        point_in_camera=point_in_camera,
                        point_uv_conic=point_uv_conic,
                        point_alpha_after_activation=point_alpha_after_activation,
                        point_color=point_color,
                        rasterized_image=rasterized_image,
                        rgb_only=self.config.rgb_only,
                        rasterized_depth=rasterized_depth,
                        pixel_accumulated_alpha=pixel_accumulated_alpha,
                        pixel_offset_of_last_effective_point=pixel_offset_of_last_effective_point,
                        pixel_valid_point_count=pixel_valid_point_count,
                        output_hwc=self.config.output_hwc)
                ctx.save_for_backward(
                    pointcloud,
                    pointcloud_features,
                    # point_id_with_sort_key is sorted by tile and depth and has duplicated points, e.g. one points is belong to multiple tiles
                    point_offset_with_sort_key,
                    point_id_in_camera_list,  # point_in_camera_id does not have duplicated points
                    tile_points_start,
                    tile_points_end,
                    pixel_accumulated_alpha,
                    pixel_offset_of_last_effective_point,
                    point_object_id,
                    q_pointcloud_camera,
                    q_camera_pointcloud,
                    t_pointcloud_camera,
                    t_camera_pointcloud,
                    point_uv,
                    point_in_camera,
                    point_uv_conic,
                    point_alpha_after_activation,
                    point_color,
                )
                ctx.camera_info = camera_info
                ctx.color_max_sh_band = color_max_sh_band
                ctx.output_extra_grad = output_extra_grad
                # rasterized_image.requires_grad_(True)
                return rasterized_image, rasterized_depth, pixel_valid_point_count

            @staticmethod
            def backward(ctx, grad_rasterized_image, grad_rasterized_depth, grad_pixel_valid_point_count):
                grad_pointcloud = grad_pointcloud_features = grad_q_pointcloud_camera = grad_t_pointcloud_camera = None
                if ctx.needs_input_grad[0] or ctx.needs_input_grad[1]:
                    pointcloud, \
                        pointcloud_features, \
                        point_offset_with_sort_key, \
                        point_id_in_camera_list, \
                        tile_points_start, \
                        tile_points_end, \
                        pixel_accumulated_alpha, \
                        pixel_offset_of_last_effective_point, \
                        point_object_id, \
                        q_pointcloud_camera, \
                        q_camera_pointcloud, \
                        t_pointcloud_camera, \
                        t_camera_pointcloud, \
                        point_uv, \
                        point_in_camera, \
                        point_uv_conic, \
                        point_alpha_after_activation, \
                        point_color = ctx.saved_tensors
                    camera_info = ctx.camera_info
                    color_max_sh_band = ctx.color_max_sh_band
                    output_extra_grad = ctx.output_extra_grad
                    grad_rasterized_image = grad_rasterized_image.contiguous()
                    grad_pointcloud = torch.zeros_like(pointcloud)
                    grad_pointcloud_features = torch.zeros_like(
                        pointcloud_features)

                    grad_viewspace = torch.zeros(
                        size=(pointcloud.shape[0], 2), dtype=torch.float32, device=pointcloud.device)
                    magnitude_grad_viewspace = torch.zeros(
                        size=(pointcloud.shape[0], ), dtype=torch.float32, device=pointcloud.device)
<<<<<<< HEAD
=======
                    magnitude_grad_viewspace_on_image = torch.empty_like(
                        grad_rasterized_image[:, :, :2])
>>>>>>> 30f857dc

                    in_camera_grad_uv_cov_buffer = torch.zeros(
                        size=(point_id_in_camera_list.shape[0], 3), dtype=torch.float32, device=pointcloud.device)
                    in_camera_grad_color_buffer = torch.zeros(
                        size=(point_id_in_camera_list.shape[0], 3), dtype=torch.float32, device=pointcloud.device)
                    in_camera_num_affected_pixels = torch.zeros(
                        size=(point_id_in_camera_list.shape[0],), dtype=torch.int32, device=pointcloud.device)

                    gaussian_point_rasterisation_backward(
                        camera_height=camera_info.camera_height,
                        camera_width=camera_info.camera_width,
                        camera_intrinsics=camera_info.camera_intrinsics,
                        point_object_id=point_object_id,
                        q_camera_pointcloud=q_camera_pointcloud,
                        t_camera_pointcloud=t_camera_pointcloud,
                        t_pointcloud_camera=t_pointcloud_camera,
                        pointcloud=pointcloud,
                        pointcloud_features=pointcloud_features,
                        tile_points_start=tile_points_start,
                        tile_points_end=tile_points_end,
                        point_offset_with_sort_key=point_offset_with_sort_key,
                        point_id_in_camera_list=point_id_in_camera_list,
                        rasterized_image_grad=grad_rasterized_image,
                        pixel_accumulated_alpha=pixel_accumulated_alpha,
                        pixel_offset_of_last_effective_point=pixel_offset_of_last_effective_point,
                        grad_pointcloud=grad_pointcloud,
                        grad_pointcloud_features=grad_pointcloud_features,
                        grad_uv=grad_viewspace,
                        in_camera_grad_uv_cov_buffer=in_camera_grad_uv_cov_buffer,
                        in_camera_grad_color_buffer=in_camera_grad_color_buffer,
                        point_uv=point_uv,
                        point_in_camera=point_in_camera,
                        point_uv_conic=point_uv_conic,
                        point_alpha_after_activation=point_alpha_after_activation,
                        point_color=point_color,
<<<<<<< HEAD
                        need_extra_info=output_extra_grad,
                        magnitude_grad_viewspace=magnitude_grad_viewspace,
                        in_camera_num_affected_pixels=in_camera_num_affected_pixels,
                        grad_hwc=self.config.output_hwc,
=======
                        need_extra_info=True,
                        magnitude_grad_viewspace=magnitude_grad_viewspace,
                        magnitude_grad_viewspace_on_image=magnitude_grad_viewspace_on_image,
                        in_camera_num_affected_pixels=in_camera_num_affected_pixels,
>>>>>>> 30f857dc
                    )
                    del tile_points_start, tile_points_end, pixel_accumulated_alpha, pixel_offset_of_last_effective_point
                    grad_pointcloud_features = self._clear_grad_by_color_max_sh_band(
                        grad_pointcloud_features=grad_pointcloud_features,
                        color_max_sh_band=color_max_sh_band)
                    grad_pointcloud_features[:,
                                             :4] *= self.config.grad_q_factor
                    grad_pointcloud_features[:,
                                             4:7] *= self.config.grad_s_factor
                    grad_pointcloud_features[:,
                                             7] *= self.config.grad_alpha_factor
                    
                    # 8, 24, 40 are the zero order coefficients of the SH basis
                    grad_pointcloud_features[:, 8] *= self.config.grad_color_factor
                    grad_pointcloud_features[:, 24] *= self.config.grad_color_factor
                    grad_pointcloud_features[:, 40] *= self.config.grad_color_factor
                    # other coefficients are the higher order coefficients of the SH basis
                    grad_pointcloud_features[:, 9:24] *= self.config.grad_high_order_color_factor
                    grad_pointcloud_features[:, 25:40] *= self.config.grad_high_order_color_factor
                    grad_pointcloud_features[:, 41:] *= self.config.grad_high_order_color_factor
                    

                    if backward_valid_point_hook is not None:
                        backward_valid_point_hook_input = GaussianPointCloudRasterisation.BackwardValidPointHookInput(
                            point_id_in_camera_list=point_id_in_camera_list,
                            grad_point_in_camera=grad_pointcloud[point_id_in_camera_list],
                        )
                        if output_extra_grad:
                            backward_valid_point_hook_input.grad_pointfeatures_in_camera = grad_pointcloud_features[
                                point_id_in_camera_list]
                            backward_valid_point_hook_input.magnitude_grad_viewspace = magnitude_grad_viewspace[
                                point_id_in_camera_list]
                            backward_valid_point_hook_input.num_affected_pixels = in_camera_num_affected_pixels
                            backward_valid_point_hook_input.point_uv_in_camera = point_uv
                            backward_valid_point_hook_input.point_depth = point_in_camera[:, 2]
                            
                        backward_valid_point_hook(
                            backward_valid_point_hook_input)
                return grad_pointcloud, \
                    grad_pointcloud_features, \
                    None, \
                    None, \
                    grad_q_pointcloud_camera, \
                    grad_t_pointcloud_camera, \
                    None, None, None

        self._module_function = _module_function

    def _clear_grad_by_color_max_sh_band(self, grad_pointcloud_features: torch.Tensor, color_max_sh_band: int):
        if color_max_sh_band == 0:
            grad_pointcloud_features[:, 8 + 1: 8 + 16] = 0.
            grad_pointcloud_features[:, 24 + 1: 24 + 16] = 0.
            grad_pointcloud_features[:, 40 + 1: 40 + 16] = 0.
        elif color_max_sh_band == 1:
            grad_pointcloud_features[:, 8 + 4: 8 + 16] = 0.
            grad_pointcloud_features[:, 24 + 4: 24 + 16] = 0.
            grad_pointcloud_features[:, 40 + 4: 40 + 16] = 0.
        elif color_max_sh_band == 2:
            grad_pointcloud_features[:, 8 + 9: 8 + 16] = 0.
            grad_pointcloud_features[:, 24 + 9: 24 + 16] = 0.
            grad_pointcloud_features[:, 40 + 9: 40 + 16] = 0.
        elif color_max_sh_band >= 3:
            pass
        return grad_pointcloud_features

    def forward(self, input_data: GaussianPointCloudRasterisationInput):
        pointcloud = input_data.point_cloud
        pointcloud_features = input_data.point_cloud_features
        point_invalid_mask = input_data.point_invalid_mask
        point_object_id = input_data.point_object_id
        q_pointcloud_camera = input_data.q_pointcloud_camera
        t_pointcloud_camera = input_data.t_pointcloud_camera
        color_max_sh_band = input_data.color_max_sh_band
        output_extra_grad = input_data.output_extra_grad
        camera_info = input_data.camera_info
        assert camera_info.camera_width % 16 == 0
        assert camera_info.camera_height % 16 == 0
        return self._module_function.apply(
            pointcloud,
            pointcloud_features,
            point_invalid_mask,
            point_object_id,
            q_pointcloud_camera,
            t_pointcloud_camera,
            camera_info,
            color_max_sh_band,
            output_extra_grad,
        )<|MERGE_RESOLUTION|>--- conflicted
+++ resolved
@@ -487,16 +487,9 @@
 
     need_extra_info: ti.template(),
     magnitude_grad_viewspace: ti.types.ndarray(ti.f32, ndim=1),  # (N)
-<<<<<<< HEAD
     in_camera_num_affected_pixels: ti.types.ndarray(ti.i32, ndim=1),  # (M)
 
     grad_hwc: ti.template(),
-=======
-    # (H, W, 2)
-    magnitude_grad_viewspace_on_image: ti.types.ndarray(ti.f32, ndim=3),
-    # (M, 2, 2)
-    in_camera_num_affected_pixels: ti.types.ndarray(ti.i32, ndim=1),  # (M)
->>>>>>> 30f857dc
 ):
     camera_intrinsics_mat = ti.Matrix(
         [[camera_intrinsics[row, col] for col in ti.static(range(3))] for row in ti.static(range(3))])
@@ -661,15 +654,6 @@
             # end of the 256 block loop
             ti.simt.block.sync()
         # end of the backward traversal loop, from last point to first point
-<<<<<<< HEAD
-        
-=======
-        if need_extra_info:
-            magnitude_grad_viewspace_on_image[pixel_v, pixel_u,
-                                            0] = total_magnitude_grad_viewspace_on_image[0]
-            magnitude_grad_viewspace_on_image[pixel_v, pixel_u,
-                                            1] = total_magnitude_grad_viewspace_on_image[1]
->>>>>>> 30f857dc
     # end of per pixel loop
 
     # one more loop to compute the gradient from viewspace to 3D point
@@ -775,22 +759,11 @@
     class BackwardValidPointHookInput:
         point_id_in_camera_list: torch.Tensor  # M
         grad_point_in_camera: torch.Tensor  # Mx3
-<<<<<<< HEAD
         grad_pointfeatures_in_camera: Optional[torch.Tensor] = None  # Mx56
         magnitude_grad_viewspace: Optional[torch.Tensor] = None # M
         num_affected_pixels: Optional[torch.Tensor] = None # M
         point_depth: Optional[torch.Tensor] = None # M
         point_uv_in_camera: Optional[torch.Tensor] = None  # Mx2
-=======
-        grad_pointfeatures_in_camera: torch.Tensor  # Mx56
-        grad_viewspace: torch.Tensor  # Mx2
-        magnitude_grad_viewspace: torch.Tensor  # M
-        magnitude_grad_viewspace_on_image: torch.Tensor  # HxWx2
-        num_overlap_tiles: torch.Tensor  # M
-        num_affected_pixels: torch.Tensor  # M
-        point_depth: torch.Tensor  # M
-        point_uv_in_camera: torch.Tensor  # Mx2
->>>>>>> 30f857dc
 
     def __init__(
         self,
@@ -1020,11 +993,6 @@
                         size=(pointcloud.shape[0], 2), dtype=torch.float32, device=pointcloud.device)
                     magnitude_grad_viewspace = torch.zeros(
                         size=(pointcloud.shape[0], ), dtype=torch.float32, device=pointcloud.device)
-<<<<<<< HEAD
-=======
-                    magnitude_grad_viewspace_on_image = torch.empty_like(
-                        grad_rasterized_image[:, :, :2])
->>>>>>> 30f857dc
 
                     in_camera_grad_uv_cov_buffer = torch.zeros(
                         size=(point_id_in_camera_list.shape[0], 3), dtype=torch.float32, device=pointcloud.device)
@@ -1060,17 +1028,11 @@
                         point_uv_conic=point_uv_conic,
                         point_alpha_after_activation=point_alpha_after_activation,
                         point_color=point_color,
-<<<<<<< HEAD
                         need_extra_info=output_extra_grad,
                         magnitude_grad_viewspace=magnitude_grad_viewspace,
                         in_camera_num_affected_pixels=in_camera_num_affected_pixels,
                         grad_hwc=self.config.output_hwc,
-=======
-                        need_extra_info=True,
-                        magnitude_grad_viewspace=magnitude_grad_viewspace,
-                        magnitude_grad_viewspace_on_image=magnitude_grad_viewspace_on_image,
-                        in_camera_num_affected_pixels=in_camera_num_affected_pixels,
->>>>>>> 30f857dc
+
                     )
                     del tile_points_start, tile_points_end, pixel_accumulated_alpha, pixel_offset_of_last_effective_point
                     grad_pointcloud_features = self._clear_grad_by_color_max_sh_band(
