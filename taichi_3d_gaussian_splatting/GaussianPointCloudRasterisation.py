import torch
import taichi as ti
from dataclasses import dataclass
from .Camera import CameraInfo, CameraView
from torch.cuda.amp import custom_bwd, custom_fwd
from .utils import (torch_type, data_type, ti2torch, torch2ti,
                   ti2torch_grad, torch2ti_grad,
                   get_ray_origin_and_direction_by_uv,
                   get_point_probability_density_from_2d_gaussian_normalized,
                   grad_point_probability_density_2d_normalized,
                   taichi_inverse_se3,
                   inverse_se3)
from .GaussianPoint3D import GaussianPoint3D, project_point_to_camera
from .SphericalHarmonics import SphericalHarmonics, vec16f
from typing import List, Tuple, Optional, Callable, Union
from dataclass_wizard import YAMLWizard


mat4x4f = ti.types.matrix(n=4, m=4, dtype=ti.f32)
mat4x3f = ti.types.matrix(n=4, m=3, dtype=ti.f32)

BOUNDARY_TILES = 3

@ti.kernel
def filter_point_in_camera(
    pointcloud: ti.types.ndarray(ti.f32, ndim=2),  # (N, 3)
    point_invalid_mask: ti.types.ndarray(ti.i8, ndim=1),  # (N)
    camera_intrinsics: ti.types.ndarray(ti.f32, ndim=2),  # (3, 3)
    T_camera_pointcloud: ti.types.ndarray(ti.f32, ndim=2),  # (4, 4)
    point_in_camera_mask: ti.types.ndarray(ti.i8, ndim=1),  # (N)
    near_plane: ti.f32,
    far_plane: ti.f32,
    camera_width: ti.i32,
    camera_height: ti.i32,
):
    T_camera_pointcloud_mat = ti.Matrix(
        [[T_camera_pointcloud[row, col] for col in range(4)] for row in range(4)])
    camera_intrinsics_mat = ti.Matrix(
        [[camera_intrinsics[row, col] for col in range(3)] for row in range(3)])

    # filter points in camera
    for point_id in range(pointcloud.shape[0]):
        if point_invalid_mask[point_id] == 1:
            point_in_camera_mask[point_id] = ti.cast(0, ti.i8)
            continue
        point_xyz = ti.Vector(
            [pointcloud[point_id, 0], pointcloud[point_id, 1], pointcloud[point_id, 2]])
        pixel_uv, point_in_camera = project_point_to_camera(
            translation=point_xyz,
            T_camera_world=T_camera_pointcloud_mat,
            projective_transform=camera_intrinsics_mat,
        )
        pixel_u = pixel_uv[0]
        pixel_v = pixel_uv[1]
        depth_in_camera = point_in_camera[2]
        if depth_in_camera > near_plane and \
            depth_in_camera < far_plane and \
            pixel_u >= -16 * BOUNDARY_TILES and pixel_u < camera_width + 16 * BOUNDARY_TILES and \
                pixel_v >= -16 * BOUNDARY_TILES and pixel_v < camera_height + 16 * BOUNDARY_TILES:
            point_in_camera_mask[point_id] = ti.cast(1, ti.i8)
        else:
            point_in_camera_mask[point_id] = ti.cast(0, ti.i8)


@ti.kernel
def generate_point_sort_key(
    pointcloud: ti.types.ndarray(ti.f32, ndim=2),  # (N, 3)
    camera_intrinsics: ti.types.ndarray(ti.f32, ndim=2),  # (3, 3)
    T_camera_pointcloud: ti.types.ndarray(ti.f32, ndim=2),  # (4, 4)
    point_in_camera_id: ti.types.ndarray(ti.i32, ndim=1),  # (M)
    point_in_camera_sort_key: ti.types.ndarray(ti.i64, ndim=1),  # (M)
    camera_width: ti.i32,  # required to be multiple of 16
    camera_height: ti.i32,
    depth_to_sort_key_scale: ti.f32,
):
    T_camera_pointcloud_mat = ti.Matrix(
        [[T_camera_pointcloud[row, col] for col in ti.static(range(4))] for row in ti.static(range(4))])
    camera_intrinsics_mat = ti.Matrix(
        [[camera_intrinsics[row, col] for col in ti.static(range(3))] for row in ti.static(range(3))])
    for idx in range(point_in_camera_id.shape[0]):
        point_id = point_in_camera_id[idx]
        point_xyz = ti.Vector(
            [pointcloud[point_id, 0], pointcloud[point_id, 1], pointcloud[point_id, 2]])
        pixel_uv, point_in_camera = project_point_to_camera(
            translation=point_xyz,
            T_camera_world=T_camera_pointcloud_mat,
            projective_transform=camera_intrinsics_mat,
        )
        point_depth = point_in_camera.z
        # as the paper said:  the lower 32 bits encode its projected depth and the higher bits encode the index of the overlapped tile.
        encoded_projected_depth = ti.cast(
            point_depth * depth_to_sort_key_scale, ti.i32)
        tile_u = ti.cast(pixel_uv[0] // 16, ti.i32)
        tile_v = ti.cast(pixel_uv[1] // 16, ti.i32)
        encoded_tile_id = ti.cast(
            tile_u + tile_v * (camera_width // 16), ti.i32)
        sort_key = ti.cast(encoded_projected_depth, ti.i64) + \
            (ti.cast(encoded_tile_id, ti.i64) << 32)
        point_in_camera_sort_key[idx] = sort_key

HALF_NEIGHBOR_TILE_SIZE = 7 # in paper it is 8
@ti.kernel
def generate_num_overlap_tiles(
    num_overlap_tiles: ti.types.ndarray(ti.i32, ndim=1),  # (M)
    point_uv: ti.types.ndarray(ti.f32, ndim=2),  # (M, 2)
    point_uv_covariance: ti.types.ndarray(ti.f32, ndim=3),  # (M, 2, 2)
    point_alpha_after_activation: ti.types.ndarray(ti.f32, ndim=1),  # (M)
    camera_width: ti.i32,  # required to be multiple of 16
    camera_height: ti.i32,
):
    for point_offset in range(num_overlap_tiles.shape[0]):
        uv = ti.math.vec2([point_uv[point_offset, 0],
                            point_uv[point_offset, 1]])
        uv_cov = ti.math.mat2([point_uv_covariance[point_offset, 0, 0], point_uv_covariance[point_offset, 0, 1],
                                point_uv_covariance[point_offset, 1, 0], point_uv_covariance[point_offset, 1, 1]])
        point_alpha_after_activation_value = point_alpha_after_activation[point_offset]
        
        center_tile_u = ti.cast(uv[0] // 16, ti.i32)
        center_tile_v = ti.cast(uv[1] // 16, ti.i32)

        # eigen_values, eigen_vectors = ti.sym_eig(uv_cov)
        large_eigen_values = (uv_cov[0, 0] + uv_cov[1, 1] + \
            ti.sqrt((uv_cov[0, 0] - uv_cov[1, 1]) * (uv_cov[0, 0] - uv_cov[1, 1]) + 4.0 * uv_cov[0, 1] * uv_cov[1, 0])) / 2.0
        search_size = ti.sqrt(large_eigen_values) * 3.0 # 3.0 is a value from experiment
        tile_search_size = ti.cast(ti.ceil(search_size / 16.0), ti.i32)
        tile_search_size = ti.max(tile_search_size, 1)

        overlap_tiles_count = 0
        # we define overlap as: the alpha at the center or four corners of the tile is larger than 1/255,
        # or the point is inside the 3x3 tile block
        # TODO: move the if check outside the loop
        for tile_u_offset in range(-tile_search_size, tile_search_size + 1):
            for tile_v_offset in range(-tile_search_size, tile_search_size + 1):
                tile_u = center_tile_u + tile_u_offset
                tile_v = center_tile_v + tile_v_offset
                if tile_u >= 0 and tile_u < camera_width // 16 and tile_v >= 0 and tile_v < camera_height // 16:
                    center_u = tile_u * 16 + 8
                    center_v = tile_v * 16 + 8
                    gaussian_alpha = get_point_probability_density_from_2d_gaussian_normalized(
                        xy=ti.math.vec2([center_u, center_v]),
                        gaussian_mean=uv,
                        gaussian_covariance=uv_cov,
                    )
                    corner_u_0 = tile_u * 16
                    corner_v_0 = tile_v * 16
                    gaussian_alpha = ti.max(gaussian_alpha, get_point_probability_density_from_2d_gaussian_normalized(
                        xy=ti.math.vec2([corner_u_0, corner_v_0]),
                        gaussian_mean=uv,
                        gaussian_covariance=uv_cov,
                    ))
                    corner_u_1 = tile_u * 16 + 16
                    corner_v_1 = tile_v * 16
                    gaussian_alpha = ti.max(gaussian_alpha, get_point_probability_density_from_2d_gaussian_normalized(
                        xy=ti.math.vec2([corner_u_1, corner_v_1]),
                        gaussian_mean=uv,
                        gaussian_covariance=uv_cov,
                    ))
                    corner_u_2 = tile_u * 16
                    corner_v_2 = tile_v * 16 + 16
                    gaussian_alpha = ti.max(gaussian_alpha, get_point_probability_density_from_2d_gaussian_normalized(
                        xy=ti.math.vec2([corner_u_2, corner_v_2]),
                        gaussian_mean=uv,
                        gaussian_covariance=uv_cov,
                    ))
                    corner_u_3 = tile_u * 16 + 16
                    corner_v_3 = tile_v * 16 + 16
                    gaussian_alpha = ti.max(gaussian_alpha, get_point_probability_density_from_2d_gaussian_normalized(
                        xy=ti.math.vec2([corner_u_3, corner_v_3]),
                        gaussian_mean=uv,
                        gaussian_covariance=uv_cov,
                    ))
                    if gaussian_alpha * point_alpha_after_activation_value > 1 / 255. or \
                        (ti.abs(tile_u_offset) <= 1 and ti.abs(tile_v_offset) <= 1 and point_alpha_after_activation_value > 1 / 255.):
                        overlap_tiles_count += 1
        num_overlap_tiles[point_offset] = overlap_tiles_count
    
@ti.kernel
def generate_point_sort_key_by_num_overlap_tiles(
    point_uv: ti.types.ndarray(ti.f32, ndim=2),  # (M, 2)
    point_in_camera: ti.types.ndarray(ti.f32, ndim=2),  # (M, 3)
    point_uv_covariance: ti.types.ndarray(ti.f32, ndim=3),  # (M, 2, 2)
    point_alpha_after_activation: ti.types.ndarray(ti.f32, ndim=1),  # (M)
    accumulated_num_overlap_tiles: ti.types.ndarray(ti.i64, ndim=1),  # (M)
    point_offset_with_sort_key: ti.types.ndarray(ti.i32, ndim=1),  # (K), K = sum(num_overlap_tiles)
    point_in_camera_sort_key: ti.types.ndarray(ti.i64, ndim=1),  # (K), K = sum(num_overlap_tiles)
    camera_width: ti.i32,  # required to be multiple of 16
    camera_height: ti.i32,
    depth_to_sort_key_scale: ti.f32,
):
    for point_offset in range(accumulated_num_overlap_tiles.shape[0]):
        uv = ti.math.vec2([point_uv[point_offset, 0],
                            point_uv[point_offset, 1]])
        xyz_in_camera = ti.math.vec3(
            [point_in_camera[point_offset, 0], point_in_camera[point_offset, 1], point_in_camera[point_offset, 2]])
        uv_cov = ti.math.mat2([point_uv_covariance[point_offset, 0, 0], point_uv_covariance[point_offset, 0, 1],
                                point_uv_covariance[point_offset, 1, 0], point_uv_covariance[point_offset, 1, 1]])
        point_alpha_after_activation_value = point_alpha_after_activation[point_offset]

        point_depth = xyz_in_camera[2]
        encoded_projected_depth = ti.cast(
            point_depth * depth_to_sort_key_scale, ti.i32)       
        center_tile_u = ti.cast(uv[0] // 16, ti.i32)
        center_tile_v = ti.cast(uv[1] // 16, ti.i32)

        # eigen_values, eigen_vectors = ti.sym_eig(uv_cov)
        large_eigen_values = (uv_cov[0, 0] + uv_cov[1, 1] + \
            ti.sqrt((uv_cov[0, 0] - uv_cov[1, 1]) * (uv_cov[0, 0] - uv_cov[1, 1]) + 4.0 * uv_cov[0, 1] * uv_cov[1, 0])) / 2.0
        search_size = ti.sqrt(large_eigen_values) * 3.0 # 3.0 is a value from experiment
        tile_search_size = ti.cast(ti.ceil(search_size / 16.0), ti.i32)
        tile_search_size = ti.max(tile_search_size, 1)

        overlap_tiles_count = 0
        # we define overlap as: the alpha at the center or four corners of the tile is larger than 1/255,
        # or the point is inside the 3x3 tile block
        for tile_u_offset in range(-tile_search_size, tile_search_size + 1):
            for tile_v_offset in range(-tile_search_size, tile_search_size + 1):
                tile_u = center_tile_u + tile_u_offset
                tile_v = center_tile_v + tile_v_offset
                if tile_u >= 0 and tile_u < camera_width // 16 and tile_v >= 0 and tile_v < camera_height // 16:
                    center_u = tile_u * 16 + 8
                    center_v = tile_v * 16 + 8
                    gaussian_alpha = get_point_probability_density_from_2d_gaussian_normalized(
                        xy=ti.math.vec2([center_u, center_v]),
                        gaussian_mean=uv,
                        gaussian_covariance=uv_cov,
                    )
                    corner_u_0 = tile_u * 16
                    corner_v_0 = tile_v * 16
                    gaussian_alpha = ti.max(gaussian_alpha, get_point_probability_density_from_2d_gaussian_normalized(
                        xy=ti.math.vec2([corner_u_0, corner_v_0]),
                        gaussian_mean=uv,
                        gaussian_covariance=uv_cov,
                    ))
                    corner_u_1 = tile_u * 16 + 16
                    corner_v_1 = tile_v * 16
                    gaussian_alpha = ti.max(gaussian_alpha, get_point_probability_density_from_2d_gaussian_normalized(
                        xy=ti.math.vec2([corner_u_1, corner_v_1]),
                        gaussian_mean=uv,
                        gaussian_covariance=uv_cov,
                    ))
                    corner_u_2 = tile_u * 16
                    corner_v_2 = tile_v * 16 + 16
                    gaussian_alpha = ti.max(gaussian_alpha, get_point_probability_density_from_2d_gaussian_normalized(
                        xy=ti.math.vec2([corner_u_2, corner_v_2]),
                        gaussian_mean=uv,
                        gaussian_covariance=uv_cov,
                    ))
                    corner_u_3 = tile_u * 16 + 16
                    corner_v_3 = tile_v * 16 + 16
                    gaussian_alpha = ti.max(gaussian_alpha, get_point_probability_density_from_2d_gaussian_normalized(
                        xy=ti.math.vec2([corner_u_3, corner_v_3]),
                        gaussian_mean=uv,
                        gaussian_covariance=uv_cov,
                    ))
                    
                    if gaussian_alpha * point_alpha_after_activation_value > 1 / 255. or \
                        (ti.abs(tile_u_offset) <= 1 and ti.abs(tile_v_offset) <= 1 and point_alpha_after_activation_value > 1 / 255.):
                        key_idx = accumulated_num_overlap_tiles[point_offset] + overlap_tiles_count
                        encoded_tile_id = ti.cast(
                            tile_u + tile_v * (camera_width // 16), ti.i32)
                        sort_key = ti.cast(encoded_projected_depth, ti.i64) + \
                            (ti.cast(encoded_tile_id, ti.i64) << 32)
                        point_in_camera_sort_key[key_idx] = sort_key
                        point_offset_with_sort_key[key_idx] = point_offset
                        overlap_tiles_count += 1

@ti.kernel
def find_tile_start_and_end(
    point_in_camera_sort_key: ti.types.ndarray(ti.i64, ndim=1),  # (M)
    # (tiles_per_row * tiles_per_col), for output
    tile_points_start: ti.types.ndarray(ti.i32, ndim=1),
    # (tiles_per_row * tiles_per_col), for output
    tile_points_end: ti.types.ndarray(ti.i32, ndim=1),
):
    for idx in range(point_in_camera_sort_key.shape[0] - 1):
        sort_key = point_in_camera_sort_key[idx]
        tile_id = ti.cast(sort_key >> 32, ti.i32)
        next_sort_key = point_in_camera_sort_key[idx + 1]
        next_tile_id = ti.cast(next_sort_key >> 32, ti.i32)
        if tile_id != next_tile_id:
            tile_points_start[next_tile_id] = idx + 1
            tile_points_end[tile_id] = idx + 1
    last_sort_key = point_in_camera_sort_key[point_in_camera_sort_key.shape[0] - 1]
    last_tile_id = ti.cast(last_sort_key >> 32, ti.i32)
    tile_points_end[last_tile_id] = point_in_camera_sort_key.shape[0]


@ti.func
def normalize_cov_rotation_in_pointcloud_features(
    pointcloud_features: ti.types.ndarray(ti.f32, ndim=2),  # (N, M)
    point_id: ti.i32,
):
    cov_rotation = ti.math.vec4(
        [pointcloud_features[point_id, offset] for offset in ti.static(range(4))])
    cov_rotation = ti.math.normalize(cov_rotation)
    for offset in ti.static(range(4)):
        pointcloud_features[point_id, offset] = cov_rotation[offset]


@ti.func
def load_point_cloud_row_into_gaussian_point_3d(
    pointcloud: ti.types.ndarray(ti.f32, ndim=2),  # (N, 3)
    pointcloud_features: ti.types.ndarray(ti.f32, ndim=2),  # (N, M)
    point_id: ti.i32,
) -> GaussianPoint3D:
    translation = ti.Vector(
        [pointcloud[point_id, 0], pointcloud[point_id, 1], pointcloud[point_id, 2]])
    cov_rotation = ti.math.vec4(
        [pointcloud_features[point_id, offset] for offset in ti.static(range(4))])
    cov_scale = ti.math.vec3([pointcloud_features[point_id, offset]
                             for offset in ti.static(range(4, 4 + 3))])
    alpha = pointcloud_features[point_id, 7]
    r_feature = vec16f([pointcloud_features[point_id, offset]
                       for offset in ti.static(range(8, 8 + 16))])
    g_feature = vec16f([pointcloud_features[point_id, offset]
                       for offset in ti.static(range(24, 24 + 16))])
    b_feature = vec16f([pointcloud_features[point_id, offset]
                       for offset in ti.static(range(40, 40 + 16))])
    gaussian_point_3d = GaussianPoint3D(
        translation=translation,
        cov_rotation=cov_rotation,
        cov_scale=cov_scale,
        alpha=alpha,
        color_r=r_feature,
        color_g=g_feature,
        color_b=b_feature,
    )
    return gaussian_point_3d


@ti.kernel
def generate_point_attributes_in_camera_plane(
    pointcloud: ti.types.ndarray(ti.f32, ndim=2),  # (N, 3)
    pointcloud_features: ti.types.ndarray(ti.f32, ndim=2),  # (N, M)
    camera_intrinsics: ti.types.ndarray(ti.f32, ndim=2),  # (3, 3)
    T_camera_pointcloud: ti.types.ndarray(ti.f32, ndim=2),  # (4, 4)
    point_id_list: ti.types.ndarray(ti.i32, ndim=1),  # (M)
    point_uv: ti.types.ndarray(ti.f32, ndim=2),  # (M, 2)
    point_in_camera: ti.types.ndarray(ti.f32, ndim=2),  # (M, 3)
    point_uv_covariance: ti.types.ndarray(ti.f32, ndim=3),  # (M, 2, 2)
    point_alpha_after_activation: ti.types.ndarray(ti.f32, ndim=1),  # (M)
<<<<<<< HEAD
    has_extra_rotation_and_scale: ti.template(), # only true for inference only
    point_extra_translation: ti.types.ndarray(ti.f32, ndim=2),  # (N, 3) or (empty)
    point_extra_rotation: ti.types.ndarray(ti.f32, ndim=2),  # (N, 4) or (empty)
    point_extra_scale: ti.types.ndarray(ti.f32, ndim=2),  # (N, 3) or (empty)
=======
    point_color: ti.types.ndarray(ti.f32, ndim=2),  # (M, 3)
>>>>>>> d12f53b9
):
    T_camera_pointcloud_mat = ti.Matrix(
        [[T_camera_pointcloud[row, col] for col in ti.static(range(4))] for row in ti.static(range(4))])
    camera_intrinsics_mat = ti.Matrix(
        [[camera_intrinsics[row, col] for col in ti.static(range(3))] for row in ti.static(range(3))])
    T_pointcloud_camera = taichi_inverse_se3(T_camera_pointcloud_mat)
    ray_origin = ti.math.vec3(
        [T_pointcloud_camera[0, 3], T_pointcloud_camera[1, 3], T_pointcloud_camera[2, 3]])
    for idx in range(point_id_list.shape[0]):
        point_id = point_id_list[idx]
        normalize_cov_rotation_in_pointcloud_features(
            pointcloud_features=pointcloud_features,
            point_id=point_id)
        gaussian_point_3d = load_point_cloud_row_into_gaussian_point_3d(
            pointcloud=pointcloud,
            pointcloud_features=pointcloud_features,
            point_id=point_id)
        uv, xyz_in_camera = gaussian_point_3d.project_to_camera_position(
            T_camera_world=T_camera_pointcloud_mat,
            projective_transform=camera_intrinsics_mat,
        )
        uv_cov = gaussian_point_3d.project_to_camera_covariance(
            T_camera_world=T_camera_pointcloud_mat,
            projective_transform=camera_intrinsics_mat,
            translation_camera=xyz_in_camera,
        )
        if has_extra_rotation_and_scale:
            extra_translation = ti.math.vec3(
                point_extra_translation[point_id, 0], point_extra_translation[point_id, 1], point_extra_translation[point_id, 2])
            extra_rotation = ti.math.vec4(
                point_extra_rotation[point_id, 0], point_extra_rotation[point_id, 1], point_extra_rotation[point_id, 2], point_extra_rotation[point_id, 3])
            extra_scale = ti.math.vec3(
                point_extra_scale[point_id, 0], point_extra_scale[point_id, 1], point_extra_scale[point_id, 2])
            uv, xyz_in_camera = gaussian_point_3d.project_to_camera_position_with_extra_translation_and_scale(
                T_camera_world=T_camera_pointcloud_mat,
                projective_transform=camera_intrinsics_mat,
                extra_translation=extra_translation,
                extra_scale=extra_scale,
            )
            uv_cov = gaussian_point_3d.project_to_camera_covariance_with_extra_rotation_and_scale(
                T_camera_world=T_camera_pointcloud_mat,
                projective_transform=camera_intrinsics_mat,
                translation_camera=xyz_in_camera,
                extra_rotation_quaternion=extra_rotation,
                extra_scale=extra_scale,
            )
                
        point_uv[idx, 0], point_uv[idx, 1] = uv[0], uv[1]
        point_in_camera[idx, 0], point_in_camera[idx, 1], point_in_camera[idx,
                                                                          2] = xyz_in_camera[0], xyz_in_camera[1], xyz_in_camera[2]
        point_uv_covariance[idx, 0, 0], point_uv_covariance[idx, 0, 1], point_uv_covariance[idx, 1,
                                                                                            0], point_uv_covariance[idx, 1, 1] = uv_cov[0, 0], uv_cov[0, 1], uv_cov[1, 0], uv_cov[1, 1]
        point_alpha_after_activation[idx] = 1. / \
                (1. + ti.math.exp(-gaussian_point_3d.alpha))
        ray_direction = gaussian_point_3d.translation - ray_origin
        color = gaussian_point_3d.get_color_by_ray(
            ray_origin=ray_origin,
            ray_direction=ray_direction,
        )
        point_color[idx, 0], point_color[idx, 1], point_color[idx, 2] = color[0], color[1], color[2]


@ti.kernel
def gaussian_point_rasterisation(
    camera_height: ti.i32,
    camera_width: ti.i32,
    pointcloud: ti.types.ndarray(ti.f32, ndim=2),  # (N, 3)
    pointcloud_features: ti.types.ndarray(ti.f32, ndim=2),  # (N, M)
    # (tiles_per_row * tiles_per_col)
    tile_points_start: ti.types.ndarray(ti.i32, ndim=1),
    # (tiles_per_row * tiles_per_col)
    tile_points_end: ti.types.ndarray(ti.i32, ndim=1),
    point_id_in_camera_list: ti.types.ndarray(ti.i32, ndim=1),  # (M)
    point_offset_with_sort_key: ti.types.ndarray(ti.i32, ndim=1),  # (K) the offset of the point in point_id_in_camera_list
    point_uv: ti.types.ndarray(ti.f32, ndim=2),  # (M, 2)
    point_in_camera: ti.types.ndarray(ti.f32, ndim=2),  # (M, 3)
    point_uv_covariance: ti.types.ndarray(ti.f32, ndim=3),  # (M, 2, 2)
    point_color: ti.types.ndarray(ti.f32, ndim=2),  # (M, 3)
    rasterized_image: ti.types.ndarray(ti.f32, ndim=3),  # (H, W, 3)
    rasterized_depth: ti.types.ndarray(ti.f32, ndim=2),  # (H, W)
    pixel_accumulated_alpha: ti.types.ndarray(ti.f32, ndim=2),  # (H, W)
    # (H, W)
    pixel_offset_of_last_effective_point: ti.types.ndarray(ti.i32, ndim=2),
    pixel_valid_point_count: ti.types.ndarray(ti.i32, ndim=2),
):
    ti.loop_config(block_dim=256)
    for pixel_offset in ti.ndrange(camera_height * camera_width):
        tile_id = pixel_offset // 256
        thread_id = pixel_offset % 256
        tile_u = ti.cast(tile_id % (camera_width // 16), ti.i32)
        tile_v = ti.cast(tile_id // (camera_width // 16), ti.i32)
        pixel_offset_in_tile = pixel_offset - tile_id * 256
        pixel_offset_u_in_tile = pixel_offset_in_tile % 16
        pixel_offset_v_in_tile = pixel_offset_in_tile // 16
        pixel_u = tile_u * 16 + pixel_offset_u_in_tile
        pixel_v = tile_v * 16 + pixel_offset_v_in_tile
        start_offset = tile_points_start[tile_id]
        end_offset = tile_points_end[tile_id]
        T_i = 1.0
        accumulated_alpha = 0. # accumulated alpha is 1.0 - T_i
        accumulated_color = ti.math.vec3([0., 0., 0.])
        accumulated_depth = 0.
        depth_normalization_factor = 0.
        offset_of_last_effective_point = start_offset
        
        valid_point_count: ti.i32 = 0

        tile_point_uv = ti.simt.block.SharedArray((256, 2), dtype=ti.f32)
        tile_point_uv_cov = ti.simt.block.SharedArray((256, 2, 2), dtype=ti.f32)
        tile_point_depth = ti.simt.block.SharedArray(256, dtype=ti.f32)
        tile_point_alpha = ti.simt.block.SharedArray(256, dtype=ti.f32)
        tile_point_color = ti.simt.block.SharedArray((256, 3), dtype=ti.f32)
        tile_saturated_pixel_count = ti.simt.block.SharedArray((1,), dtype=ti.i32) 
        tile_saturated_pixel_count[0] = 0
        
        num_points_in_tile = end_offset - start_offset
        num_point_groups = (num_points_in_tile + 255) // 256
        pixel_saturated = False
        # for idx_point_offset_with_sort_key in range(start_offset, end_offset):
        for point_group_id in range(num_point_groups):
            # load point data into shared memory
            # [start_offset, end_offset)->[0, end_offset - start_offset)
            to_load_idx_point_offset_with_sort_key = start_offset + point_group_id * 256 + thread_id
            if to_load_idx_point_offset_with_sort_key < end_offset:
                to_load_point_offset = point_offset_with_sort_key[to_load_idx_point_offset_with_sort_key]
                to_load_point_id = point_id_in_camera_list[to_load_point_offset]
                to_load_gaussian_point_3d = load_point_cloud_row_into_gaussian_point_3d(
                    pointcloud=pointcloud,
                    pointcloud_features=pointcloud_features,
                    point_id=to_load_point_id)
                tile_point_uv[thread_id, 0] = point_uv[to_load_point_offset, 0]
                tile_point_uv[thread_id, 1] = point_uv[to_load_point_offset, 1]
                tile_point_uv_cov[thread_id, 0, 0] = point_uv_covariance[to_load_point_offset, 0, 0]
                tile_point_uv_cov[thread_id, 0, 1] = point_uv_covariance[to_load_point_offset, 0, 1]
                tile_point_uv_cov[thread_id, 1, 0] = point_uv_covariance[to_load_point_offset, 1, 0]
                tile_point_uv_cov[thread_id, 1, 1] = point_uv_covariance[to_load_point_offset, 1, 1]
                tile_point_depth[thread_id] = point_in_camera[to_load_point_offset, 2]
                tile_point_alpha[thread_id] = to_load_gaussian_point_3d.alpha
                
                tile_point_color[thread_id, 0] = point_color[to_load_point_offset, 0]
                tile_point_color[thread_id, 1] = point_color[to_load_point_offset, 1]
                tile_point_color[thread_id, 2] = point_color[to_load_point_offset, 2]

            ti.simt.block.sync()
            for point_group_offset in range(256):
                # forward rendering process                
                idx_point_offset_with_sort_key = start_offset + point_group_id * 256 + point_group_offset
                
                if idx_point_offset_with_sort_key >= end_offset or pixel_saturated:
                    break

                uv = ti.math.vec2([tile_point_uv[point_group_offset, 0], tile_point_uv[point_group_offset, 1]])
                depth = tile_point_depth[point_group_offset]
                uv_cov = ti.math.mat2(tile_point_uv_cov[point_group_offset, 0, 0], tile_point_uv_cov[point_group_offset, 0, 1],
                                        tile_point_uv_cov[point_group_offset, 1, 0], tile_point_uv_cov[point_group_offset, 1, 1])
                gaussian_point_3d_alpha = tile_point_alpha[point_group_offset]
                color = ti.math.vec3([tile_point_color[point_group_offset, 0], tile_point_color[point_group_offset, 1], tile_point_color[point_group_offset, 2]])

                gaussian_alpha = get_point_probability_density_from_2d_gaussian_normalized(
                    xy=ti.math.vec2([pixel_u + 0.5, pixel_v + 0.5]),
                    gaussian_mean=uv,
                    gaussian_covariance=uv_cov,
                )
                point_alpha_after_activation = 1. / \
                    (1. + ti.math.exp(-gaussian_point_3d_alpha))
                alpha = gaussian_alpha * point_alpha_after_activation
                # from paper: we skip any blending updates with 𝛼 < 𝜖 (we choose 𝜖 as 1
                # 255 ) and also clamp 𝛼 with 0.99 from above.
                # print(
                #     f"({pixel_v}, {pixel_u}, {point_offset}), alpha: {alpha}, accumulated_alpha: {accumulated_alpha}")
                if alpha < 1. / 255.:
                    continue
                alpha = ti.min(alpha, 0.99)
                # from paper: before a Gaussian is included in the forward rasterization
                # pass, we compute the accumulated opacity if we were to include it
                # and stop front-to-back blending before it can exceed 0.9999.
                if 1 - (1 - accumulated_alpha) * (1 - alpha) >= 0.9999:
                    pixel_saturated = True
                    ti.atomic_add(tile_saturated_pixel_count[0], 1)
                    break
                offset_of_last_effective_point = idx_point_offset_with_sort_key + 1
                accumulated_color += color * alpha * T_i
                accumulated_depth += depth * alpha * T_i
                depth_normalization_factor += alpha * T_i
                T_i = T_i * (1 - alpha)
                accumulated_alpha = 1. - T_i
                valid_point_count += 1
            # end of point group loop
            ti.simt.block.sync() # block the next update for shared memory until all threads finish the current update
            if tile_saturated_pixel_count[0] == 256:
                break

        # end of point group id loop

        rasterized_image[pixel_v, pixel_u, 0] = accumulated_color[0]
        rasterized_image[pixel_v, pixel_u, 1] = accumulated_color[1]
        rasterized_image[pixel_v, pixel_u, 2] = accumulated_color[2]
        rasterized_depth[pixel_v, pixel_u] = accumulated_depth / ti.max(depth_normalization_factor, 1e-6)
        pixel_accumulated_alpha[pixel_v, pixel_u] = accumulated_alpha
        pixel_offset_of_last_effective_point[pixel_v,
                                             pixel_u] = offset_of_last_effective_point
        pixel_valid_point_count[pixel_v, pixel_u] = valid_point_count
    # end of pixel loop


@ti.func
def atomic_accumulate_grad_for_point(
    point_id: ti.i32,
    point_in_camera_grad: ti.types.ndarray(ti.f32, ndim=2),  # (M, 3)
    pointfeatures_grad: ti.types.ndarray(ti.f32, ndim=2),  # (M, K)
    viewspace_grad: ti.types.ndarray(ti.f32, ndim=2),  # (M, 2)
    point_viewspace_grad: ti.math.vec2,
    translation_grad: ti.math.vec3,
    gaussian_q_grad: ti.math.vec4,
    gaussian_s_grad: ti.math.vec3,
    gaussian_point_3d_alpha_grad: ti.f32,
    color_r_grad: vec16f,
    color_g_grad: vec16f,
    color_b_grad: vec16f,
):
    ti.atomic_add(viewspace_grad[point_id, 0], point_viewspace_grad[0])
    ti.atomic_add(viewspace_grad[point_id, 1], point_viewspace_grad[1])
    for offset in ti.static(range(3)):
        ti.atomic_add(point_in_camera_grad[point_id, offset],
                      translation_grad[offset])
    for offset in ti.static(range(4)):
        ti.atomic_add(pointfeatures_grad[point_id, offset],
                      gaussian_q_grad[offset])
    for offset in ti.static(range(3)):
        ti.atomic_add(pointfeatures_grad[point_id, 4 + offset],
                      gaussian_s_grad[offset])
    ti.atomic_add(pointfeatures_grad[point_id, 7],
                  gaussian_point_3d_alpha_grad)

    for offset in ti.static(range(16)):
        ti.atomic_add(pointfeatures_grad[point_id, 8 + offset],
                      color_r_grad[offset])
        ti.atomic_add(pointfeatures_grad[point_id, 24 + offset],
                      color_g_grad[offset])
        ti.atomic_add(pointfeatures_grad[point_id, 40 + offset],
                      color_b_grad[offset])


@ti.kernel
def gaussian_point_rasterisation_backward(
    camera_height: ti.i32,
    camera_width: ti.i32,
    camera_intrinsics: ti.types.ndarray(ti.f32, ndim=2),  # (3, 3)
    T_camera_pointcloud: ti.types.ndarray(ti.f32, ndim=2),  # (4, 4)
    pointcloud: ti.types.ndarray(ti.f32, ndim=2),  # (N, 3)
    pointcloud_features: ti.types.ndarray(ti.f32, ndim=2),  # (N, K)
    # (tiles_per_row * tiles_per_col)
    tile_points_start: ti.types.ndarray(ti.i32, ndim=1),
    tile_points_end: ti.types.ndarray(ti.i32, ndim=1),
    point_offset_with_sort_key: ti.types.ndarray(ti.i32, ndim=1),  # (K)
    point_id_in_camera_list: ti.types.ndarray(ti.i32, ndim=1),  # (M)
    rasterized_image_grad: ti.types.ndarray(ti.f32, ndim=3),  # (H, W, 3)
    pixel_accumulated_alpha: ti.types.ndarray(ti.f32, ndim=2),  # (H, W)
    # (H, W)
    pixel_offset_of_last_effective_point: ti.types.ndarray(ti.i32, ndim=2),
    grad_pointcloud: ti.types.ndarray(ti.f32, ndim=2),  # (N, 3)
    grad_pointcloud_features: ti.types.ndarray(ti.f32, ndim=2),  # (N, K)
    grad_uv: ti.types.ndarray(ti.f32, ndim=2),  # (N, 2)
    magnitude_grad_uv: ti.types.ndarray(ti.f32, ndim=2),  # (N, 2)
    magnitude_grad_viewspace_on_image: ti.types.ndarray(ti.f32, ndim=3),  # (H, W, 2)
    in_camera_grad_uv_cov_buffer: ti.types.ndarray(ti.f32, ndim=3),  # (M, 2, 2)
    in_camera_grad_color_buffer: ti.types.ndarray(ti.f32, ndim=2),  # (M, 3)
    in_camera_depth: ti.types.ndarray(ti.f32, ndim=1),  # (M)
    in_camera_uv: ti.types.ndarray(ti.f32, ndim=2),  # (M, 2)
    in_camera_num_affected_pixels: ti.types.ndarray(ti.i32, ndim=1),  # (M)
):
    T_camera_pointcloud_mat = ti.Matrix(
        [[T_camera_pointcloud[row, col] for col in ti.static(range(4))] for row in ti.static(range(4))])
    camera_intrinsics_mat = ti.Matrix(
        [[camera_intrinsics[row, col] for col in ti.static(range(3))] for row in ti.static(range(3))])
    T_pointcloud_camera = taichi_inverse_se3(T_camera_pointcloud_mat)
    ray_origin = ti.math.vec3(
        [T_pointcloud_camera[0, 3], T_pointcloud_camera[1, 3], T_pointcloud_camera[2, 3]])

    ti.loop_config(block_dim=256)
    for pixel_offset in ti.ndrange(camera_height * camera_width):
        tile_id = pixel_offset // 256 # each block handles one tile, so tile_id is actually block_id
        thread_id = pixel_offset % 256
        tile_u = ti.cast(tile_id % (camera_width // 16), ti.i32)
        tile_v = ti.cast(tile_id // (camera_width // 16), ti.i32)
        
        start_offset = tile_points_start[tile_id]
        end_offset = tile_points_end[tile_id]
        tile_point_count = end_offset - start_offset

        
        tile_point_uv = ti.simt.block.SharedArray((256, 2), dtype=ti.f32) # 2KB shared memory
        tile_point_uv_cov = ti.simt.block.SharedArray((256, 2, 2), dtype=ti.f32) # 4KB shared memory
        tile_point_color = ti.simt.block.SharedArray((256, 3), dtype=ti.f32) # 3KB shared memory
        tile_point_alpha = ti.simt.block.SharedArray((256,), dtype=ti.f32) # 1KB shared memory
        tile_point_grad_uv = ti.simt.block.SharedArray((256, 2), dtype=ti.f32) # 2KB shared memory
        tile_point_abs_grad_uv = ti.simt.block.SharedArray((256, 2), dtype=ti.f32) # 2KB shared memory
        tile_point_grad_uv_cov = ti.simt.block.SharedArray((256, 2, 2), dtype=ti.f32) # 4KB shared memory
        tile_point_grad_color = ti.simt.block.SharedArray((256, 3), dtype=ti.f32) # 3KB shared memory
        tile_point_grad_alpha = ti.simt.block.SharedArray((256,), dtype=ti.f32) # 1KB shared memory
        tile_point_num_affected_pixels = ti.simt.block.SharedArray((256,), dtype=ti.i32) # 1KB shared memory
        

        pixel_offset_in_tile = pixel_offset - tile_id * 256
        pixel_offset_u_in_tile = pixel_offset_in_tile % 16
        pixel_offset_v_in_tile = pixel_offset_in_tile // 16
        pixel_u = tile_u * 16 + pixel_offset_u_in_tile
        pixel_v = tile_v * 16 + pixel_offset_v_in_tile
        last_effective_point = pixel_offset_of_last_effective_point[pixel_v, pixel_u]
        accumulated_alpha: ti.f32 = pixel_accumulated_alpha[pixel_v, pixel_u]
        T_i = 1.0 - accumulated_alpha # T_i = \prod_{j=1}^{i-1} (1 - a_j)
        # \frac{dC}{da_i} = c_i T(i) - \frac{1}{1 - a_i} \sum_{j=i+1}^{n} c_j a_j T(j)
        # let w_i = \sum_{j=i+1}^{n} c_j a_j T(j)
        # we have w_n = 0, w_{i-1} = w_i + c_i a_i T(i)
        # \frac{dC}{da_i} = c_i T(i) - \frac{1}{1 - a_i} w_i
        w_i = ti.math.vec3(0.0, 0.0, 0.0)
        
        pixel_rgb_grad = ti.math.vec3(
            rasterized_image_grad[pixel_v, pixel_u, 0], rasterized_image_grad[pixel_v, pixel_u, 1], rasterized_image_grad[pixel_v, pixel_u, 2])
        total_magnitude_grad_viewspace_on_image = ti.math.vec2(0.0, 0.0)
       
        # for inverse_point_offset in range(effective_point_count):
        # taichi only supports range() with start and end
        # for inverse_point_offset_base in range(0, tile_point_count, 256):
        num_point_blocks = (tile_point_count + 255) // 256
        for point_block_id in range(num_point_blocks):
            inverse_point_offset_base = point_block_id * 256
            block_end_idx_point_offset_with_sort_key = end_offset - inverse_point_offset_base
            block_start_idx_point_offset_with_sort_key = ti.max(block_end_idx_point_offset_with_sort_key - 256, 0)
            # in the later loop, we will handle the points in [block_start_idx_point_offset_with_sort_key, block_end_idx_point_offset_with_sort_key)
            # so we need to load the points in [block_start_idx_point_offset_with_sort_key, block_end_idx_point_offset_with_sort_key - 1]
            to_load_idx_point_offset_with_sort_key = block_end_idx_point_offset_with_sort_key - thread_id - 1
            if to_load_idx_point_offset_with_sort_key >= block_start_idx_point_offset_with_sort_key:
                to_load_point_offset = point_offset_with_sort_key[to_load_idx_point_offset_with_sort_key]
                to_load_point_id = point_id_in_camera_list[to_load_point_offset]
                to_load_gaussian_point_3d = load_point_cloud_row_into_gaussian_point_3d(
                    pointcloud=pointcloud,
                    pointcloud_features=pointcloud_features,
                    point_id=to_load_point_id)
                to_load_uv, to_load_translation_camera = to_load_gaussian_point_3d.project_to_camera_position(
                    T_camera_world=T_camera_pointcloud_mat,
                    projective_transform=camera_intrinsics_mat)       
                for i in ti.static(range(2)):
                    tile_point_uv[thread_id, i] = to_load_uv[i]
                    tile_point_grad_uv[thread_id, i] = 0.0
                    tile_point_abs_grad_uv[thread_id, i] = 0.0
                to_load_uv_cov = to_load_gaussian_point_3d.project_to_camera_covariance(
                    T_camera_world=T_camera_pointcloud_mat,
                    projective_transform=camera_intrinsics_mat,
                    translation_camera=to_load_translation_camera)
                for i in ti.static(range(2)):
                    for j in ti.static(range(2)):
                        tile_point_uv_cov[thread_id, i, j] = to_load_uv_cov[i, j]
                        tile_point_grad_uv_cov[thread_id, i, j] = 0.0
                to_load_ray_direction = to_load_gaussian_point_3d.translation - ray_origin
                to_load_color = to_load_gaussian_point_3d.get_color_by_ray(
                    ray_origin=ray_origin,
                    ray_direction=to_load_ray_direction,
                )
                for i in ti.static(range(3)):
                    tile_point_color[thread_id, i] = to_load_color[i]
                    tile_point_grad_color[thread_id, i] = 0.0
                
                tile_point_alpha[thread_id] = to_load_gaussian_point_3d.alpha
                tile_point_grad_alpha[thread_id] = 0.0
                tile_point_num_affected_pixels[thread_id] = 0
                
            ti.simt.block.sync()
            for inverse_point_offset_offset in range(256):
                inverse_point_offset = inverse_point_offset_base + inverse_point_offset_offset
                if inverse_point_offset >= tile_point_count:
                    break

                idx_point_offset_with_sort_key = end_offset - inverse_point_offset - 1
                if idx_point_offset_with_sort_key >= last_effective_point:
                    continue

                idx_point_offset_with_sort_key_in_block = inverse_point_offset_offset
                uv = ti.math.vec2(tile_point_uv[idx_point_offset_with_sort_key_in_block, 0], tile_point_uv[idx_point_offset_with_sort_key_in_block, 1])
                uv_cov = ti.math.mat2([
                    tile_point_uv_cov[idx_point_offset_with_sort_key_in_block, 0, 0], tile_point_uv_cov[idx_point_offset_with_sort_key_in_block, 0, 1],
                    tile_point_uv_cov[idx_point_offset_with_sort_key_in_block, 1, 0], tile_point_uv_cov[idx_point_offset_with_sort_key_in_block, 1, 1],
                ])


                point_offset = point_offset_with_sort_key[idx_point_offset_with_sort_key]
                point_id = point_id_in_camera_list[point_offset]
                gaussian_point_3d_alpha = tile_point_alpha[idx_point_offset_with_sort_key_in_block]

                # d_p_d_mean is (2,), d_p_d_cov is (2, 2), needs to be flattened to (4,)
                gaussian_alpha, d_p_d_mean, d_p_d_cov = grad_point_probability_density_2d_normalized(
                    xy=ti.math.vec2([pixel_u + 0.5, pixel_v + 0.5]),
                    gaussian_mean=uv,
                    gaussian_covariance=uv_cov,
                )
                point_alpha_after_activation = 1. / \
                    (1. + ti.math.exp(-gaussian_point_3d_alpha))
                prod_alpha = gaussian_alpha * point_alpha_after_activation
                # from paper: we skip any blending updates with 𝛼 < 𝜖 (we choose 𝜖 as 1
                # 255 ) and also clamp 𝛼 with 0.99 from above.
                if prod_alpha >= 1. / 255.:
                    alpha: ti.f32 = ti.min(prod_alpha, 0.99)
                    color = ti.math.vec3([
                        tile_point_color[idx_point_offset_with_sort_key_in_block, 0], 
                        tile_point_color[idx_point_offset_with_sort_key_in_block, 1], 
                        tile_point_color[idx_point_offset_with_sort_key_in_block, 2]])

                    T_i = T_i / (1. - alpha)
                    accumulated_alpha = 1. - T_i

                    # print(
                    #     f"({pixel_v}, {pixel_u}, {point_offset}, {point_offset - start_offset}), accumulated_alpha: {accumulated_alpha}")

                    d_pixel_rgb_d_color = alpha * T_i
                    point_grad_color = d_pixel_rgb_d_color * pixel_rgb_grad
                    
                    # \frac{dC}{da_i} = c_i T(i) - \frac{1}{1 - a_i} w_i
                    alpha_grad_from_rgb = (color * T_i - w_i / (1. - alpha)) \
                        * pixel_rgb_grad
                    # w_{i-1} = w_i + c_i a_i T(i)
                    w_i += color * alpha * T_i
                    alpha_grad: ti.f32 = alpha_grad_from_rgb[0] + \
                        alpha_grad_from_rgb[1] + alpha_grad_from_rgb[2]
                    point_alpha_after_activation_grad = alpha_grad * gaussian_alpha
                    gaussian_point_3d_alpha_grad = point_alpha_after_activation_grad * \
                        (1. - point_alpha_after_activation) * \
                        point_alpha_after_activation
                    gaussian_alpha_grad = alpha_grad * point_alpha_after_activation
                    # gaussian_alpha_grad is dp
                    point_viewspace_grad = gaussian_alpha_grad * \
                        d_p_d_mean  # (2,) as the paper said, view space gradient is used for detect candidates for densification
                    total_magnitude_grad_viewspace_on_image += ti.abs(point_viewspace_grad)
                    point_uv_cov_grad = gaussian_alpha_grad * d_p_d_cov # (2, 2)
                    
                    # atomic accumulate on block shared memory shall be faster
                    for i in ti.static(range(2)):
                        ti.atomic_add(tile_point_grad_uv[idx_point_offset_with_sort_key_in_block, i], point_viewspace_grad[i])
                        ti.atomic_add(tile_point_abs_grad_uv[idx_point_offset_with_sort_key_in_block, i], ti.abs(point_viewspace_grad[i]))
                    for i in ti.static(range(2)):
                        for j in ti.static(range(2)):
                            ti.atomic_add(tile_point_grad_uv_cov[idx_point_offset_with_sort_key_in_block, i, j], point_uv_cov_grad[i, j])
                    for i in ti.static(range(3)):
                        ti.atomic_add(tile_point_grad_color[idx_point_offset_with_sort_key_in_block, i], point_grad_color[i])
                    ti.atomic_add(tile_point_grad_alpha[idx_point_offset_with_sort_key_in_block], gaussian_point_3d_alpha_grad)
                    ti.atomic_add(tile_point_num_affected_pixels[idx_point_offset_with_sort_key_in_block], 1)
            # end of the 256 block loop
            ti.simt.block.sync()
            # if the thread load the point, then it shall save the gradient of the point
            if to_load_idx_point_offset_with_sort_key >= block_start_idx_point_offset_with_sort_key:
                to_save_point_offset = point_offset_with_sort_key[to_load_idx_point_offset_with_sort_key]
                to_save_point_id = point_id_in_camera_list[to_save_point_offset]
                for i in ti.static(range(2)):
                    # no further process needed for abs grad, so directly save to global memory
                    ti.atomic_add(grad_uv[to_save_point_id, i], tile_point_grad_uv[thread_id, i])
                    ti.atomic_add(magnitude_grad_uv[to_save_point_id, i], tile_point_abs_grad_uv[thread_id, i])
                for i in ti.static(range(2)):
                    for j in ti.static(range(2)):
                        ti.atomic_add(in_camera_grad_uv_cov_buffer[to_save_point_offset, i, j], tile_point_grad_uv_cov[thread_id, i, j])
                for i in ti.static(range(3)):
                    ti.atomic_add(in_camera_grad_color_buffer[to_save_point_offset, i], tile_point_grad_color[thread_id, i])
                # no further process needed for alpha grad, so directly save to global memory
                ti.atomic_add(grad_pointcloud_features[to_save_point_id, 7], tile_point_grad_alpha[thread_id])
                # no further process needed for num_affected_pixels, so directly save to global memory
                ti.atomic_add(in_camera_num_affected_pixels[to_save_point_offset], tile_point_num_affected_pixels[thread_id])
            ti.simt.block.sync() # sync the block, so that the next block can read the data into shared memory without issue
        # end of the backward traversal loop, from last point to first point                    
        magnitude_grad_viewspace_on_image[pixel_v, pixel_u, 0] = total_magnitude_grad_viewspace_on_image[0]
        magnitude_grad_viewspace_on_image[pixel_v, pixel_u, 1] = total_magnitude_grad_viewspace_on_image[1]
    # end of per pixel loop

    # one more loop to compute the gradient from viewspace to 3D point
    for idx in range(point_id_in_camera_list.shape[0]):
        point_id = point_id_in_camera_list[idx]
        gaussian_point_3d = load_point_cloud_row_into_gaussian_point_3d(
            pointcloud=pointcloud,
            pointcloud_features=pointcloud_features,
            point_id=point_id)
        point_grad_uv = ti.math.vec2(grad_uv[point_id, 0], grad_uv[point_id, 1])
        point_grad_uv_cov_flat = ti.math.vec4(
            in_camera_grad_uv_cov_buffer[idx, 0, 0],
            in_camera_grad_uv_cov_buffer[idx, 0, 1],
            in_camera_grad_uv_cov_buffer[idx, 1, 0],
            in_camera_grad_uv_cov_buffer[idx, 1, 1],
        )
        point_grad_color = ti.math.vec3(
            in_camera_grad_color_buffer[idx, 0],
            in_camera_grad_color_buffer[idx, 1],
            in_camera_grad_color_buffer[idx, 2],
        )
        uv, translation_camera = gaussian_point_3d.project_to_camera_position(
            T_camera_world=T_camera_pointcloud_mat,
            projective_transform=camera_intrinsics_mat,
        )
        depth = translation_camera[2]
        in_camera_depth[idx] = depth
        in_camera_uv[idx, 0] = uv[0]
        in_camera_uv[idx, 1] = uv[1]
        uv_cov = gaussian_point_3d.project_to_camera_covariance(
            T_camera_world=T_camera_pointcloud_mat,
            projective_transform=camera_intrinsics_mat,
            translation_camera=translation_camera)
        d_uv_d_translation = gaussian_point_3d.project_to_camera_position_jacobian(
            T_camera_world=T_camera_pointcloud_mat,
            projective_transform=camera_intrinsics_mat,
        )  # (2, 3)
        d_Sigma_prime_d_q, d_Sigma_prime_d_s = gaussian_point_3d.project_to_camera_covariance_jacobian(
            T_camera_world=T_camera_pointcloud_mat,
            projective_transform=camera_intrinsics_mat,
            translation_camera=translation_camera,
        )
        ray_direction = gaussian_point_3d.translation - ray_origin
        _, r_jacobian, g_jacobian, b_jacobian = gaussian_point_3d.get_color_with_jacobian_by_ray(
            ray_origin=ray_origin,
            ray_direction=ray_direction,
        )
        color_r_grad = point_grad_color[0] * r_jacobian
        color_g_grad = point_grad_color[1] * g_jacobian
        color_b_grad = point_grad_color[2] * b_jacobian
        translation_grad = point_grad_uv @ d_uv_d_translation

        # cov is Sigma
        gaussian_q_grad = point_grad_uv_cov_flat @ d_Sigma_prime_d_q
        gaussian_s_grad = point_grad_uv_cov_flat @ d_Sigma_prime_d_s

        for i in ti.static(range(3)):
            grad_pointcloud[point_id, i] = translation_grad[i]
        for i in ti.static(range(4)):
            grad_pointcloud_features[point_id, i] = gaussian_q_grad[i]
        for i in ti.static(range(3)):
            grad_pointcloud_features[point_id, i + 4] = gaussian_s_grad[i]
        for i in ti.static(range(16)):
            grad_pointcloud_features[point_id, i + 8] = color_r_grad[i]
            grad_pointcloud_features[point_id, i + 24] = color_g_grad[i]
            grad_pointcloud_features[point_id, i + 40] = color_b_grad[i]


class GaussianPointCloudRasterisation(torch.nn.Module):
    @dataclass
    class GaussianPointCloudRasterisationConfig(YAMLWizard):
        near_plane: float = 0.8
        far_plane: float = 1000.
        depth_to_sort_key_scale: float = 100.
        grad_color_factor = 5.
        grad_s_factor = 0.5
        grad_q_factor = 1.
        grad_alpha_factor = 1.

    @dataclass
    class GaussianPointCloudRasterisationInput:
        point_cloud: torch.Tensor  # Nx3
        point_cloud_features: torch.Tensor  # NxM
        point_invalid_mask: torch.Tensor  # N
        camera_info: CameraInfo
        T_pointcloud_camera: torch.Tensor  # 4x4 x to the right, y down, z forward
        color_max_sh_band: int = 2

    @dataclass
    class BackwardValidPointHookInput:
        point_id_in_camera_list: torch.Tensor  # M
        grad_point_in_camera: torch.Tensor  # Mx3
        grad_pointfeatures_in_camera: torch.Tensor  # Mx56
        grad_viewspace: torch.Tensor  # Mx2
        magnitude_grad_viewspace: torch.Tensor  # M x 2
        magnitude_grad_viewspace_on_image: torch.Tensor  # HxWx2
        num_overlap_tiles: torch.Tensor  # M
        num_affected_pixels: torch.Tensor  # M
        point_depth: torch.Tensor  # M
        point_uv_in_camera: torch.Tensor  # Mx2

    def __init__(
        self,
        config: GaussianPointCloudRasterisationConfig,
        backward_valid_point_hook: Optional[Callable[[
            BackwardValidPointHookInput], None]] = None,
    ):
        super().__init__()
        self.config = config

        class _module_function(torch.autograd.Function):

            @staticmethod
            @custom_fwd(cast_inputs=torch_type)
            def forward(ctx, pointcloud, pointcloud_features, point_invalid_mask, T_pointcloud_camera, camera_info, color_max_sh_band):
                point_in_camera_mask = torch.zeros(
                    size=(pointcloud.shape[0],), dtype=torch.int8, device=pointcloud.device)
                point_id = torch.arange(
                    pointcloud.shape[0], dtype=torch.int32, device=pointcloud.device)
                T_camera_pointcloud = inverse_se3(T_pointcloud_camera)
                filter_point_in_camera(
                    pointcloud=pointcloud,
                    point_invalid_mask=point_invalid_mask,
                    camera_intrinsics=camera_info.camera_intrinsics,
                    T_camera_pointcloud=T_camera_pointcloud,
                    point_in_camera_mask=point_in_camera_mask,
                    near_plane=self.config.near_plane,
                    far_plane=self.config.far_plane,
                    camera_height=camera_info.camera_height,
                    camera_width=camera_info.camera_width,
                )
                point_in_camera_mask = point_in_camera_mask.bool()
                point_id_in_camera_list = point_id[point_in_camera_mask].contiguous(
                )
                del point_id
                del point_in_camera_mask

                num_points_in_camera = point_id_in_camera_list.shape[0]

                point_uv = torch.empty(
                    size=(num_points_in_camera, 2), dtype=torch.float32, device=pointcloud.device)
                point_alpha_after_activation = torch.empty(
                    size=(num_points_in_camera,), dtype=torch.float32, device=pointcloud.device)
                point_in_camera = torch.empty(
                    size=(num_points_in_camera, 3), dtype=torch.float32, device=pointcloud.device)
                point_uv_covariance = torch.empty(
                    size=(num_points_in_camera, 2, 2), dtype=torch.float32, device=pointcloud.device)
                point_color = torch.zeros(
                    size=(num_points_in_camera, 3), dtype=torch.float32, device=pointcloud.device)

                generate_point_attributes_in_camera_plane(
                    pointcloud=pointcloud,
                    pointcloud_features=pointcloud_features,
                    camera_intrinsics=camera_info.camera_intrinsics,
                    T_camera_pointcloud=T_camera_pointcloud,
                    point_id_list=point_id_in_camera_list,
                    point_uv=point_uv,
                    point_in_camera=point_in_camera,
                    point_uv_covariance=point_uv_covariance,
                    point_alpha_after_activation=point_alpha_after_activation,
<<<<<<< HEAD
                    has_extra_rotation_and_scale=False,
                    point_extra_translation=torch.empty(
                        size=(0, 3), dtype=torch.float32, device=pointcloud.device),
                    point_extra_rotation=torch.empty(
                        size=(0, 4), dtype=torch.float32, device=pointcloud.device),
                    point_extra_scale=torch.empty(
                        size=(0, 3), dtype=torch.float32, device=pointcloud.device),
=======
                    point_color=point_color,
>>>>>>> d12f53b9
                )

                num_overlap_tiles = torch.empty_like(point_id_in_camera_list)
                generate_num_overlap_tiles(
                    num_overlap_tiles=num_overlap_tiles,
                    point_uv=point_uv,
                    point_uv_covariance=point_uv_covariance,
                    point_alpha_after_activation=point_alpha_after_activation,
                    camera_width=camera_info.camera_width,
                    camera_height=camera_info.camera_height,
                )
                accumulated_num_overlap_tiles = torch.cumsum(
                    num_overlap_tiles, dim=0)
                total_num_overlap_tiles = accumulated_num_overlap_tiles[-1]
                accumulated_num_overlap_tiles = torch.cat(
                    (torch.zeros(size=(1,), dtype=torch.int32, device=pointcloud.device), 
                     accumulated_num_overlap_tiles[:-1]))
                # del num_overlap_tiles
                point_in_camera_sort_key = torch.empty(
                    size=(total_num_overlap_tiles,), dtype=torch.int64, device=pointcloud.device)
                point_offset_with_sort_key = torch.empty(
                    size=(total_num_overlap_tiles,), dtype=torch.int32, device=pointcloud.device)
                generate_point_sort_key_by_num_overlap_tiles(
                    point_uv=point_uv,
                    point_in_camera=point_in_camera,
                    point_uv_covariance=point_uv_covariance,
                    point_alpha_after_activation=point_alpha_after_activation,
                    accumulated_num_overlap_tiles=accumulated_num_overlap_tiles,
                    point_offset_with_sort_key=point_offset_with_sort_key,
                    point_in_camera_sort_key=point_in_camera_sort_key,
                    camera_width=camera_info.camera_width,
                    camera_height=camera_info.camera_height,
                    depth_to_sort_key_scale=self.config.depth_to_sort_key_scale,
                )

                point_in_camera_sort_key, permutation = point_in_camera_sort_key.sort()
                point_offset_with_sort_key = point_offset_with_sort_key[permutation].contiguous(
                )  # now the point_offset_with_sort_key is sorted by the sort_key
                del permutation
                tiles_per_row = camera_info.camera_width // 16
                tiles_per_col = camera_info.camera_height // 16
                tile_points_start = torch.zeros(size=(
                    tiles_per_row * tiles_per_col,), dtype=torch.int32, device=pointcloud.device)
                tile_points_end = torch.zeros(size=(
                    tiles_per_row * tiles_per_col,), dtype=torch.int32, device=pointcloud.device)
                find_tile_start_and_end(
                    point_in_camera_sort_key=point_in_camera_sort_key,
                    tile_points_start=tile_points_start,
                    tile_points_end=tile_points_end,
                )

                

                rasterized_image = torch.empty(
                    camera_info.camera_height, camera_info.camera_width, 3, dtype=torch.float32, device=pointcloud.device)
                rasterized_depth = torch.empty(
                    camera_info.camera_height, camera_info.camera_width, dtype=torch.float32, device=pointcloud.device)
                pixel_accumulated_alpha = torch.empty(
                    camera_info.camera_height, camera_info.camera_width, dtype=torch.float32, device=pointcloud.device)
                pixel_offset_of_last_effective_point = torch.empty(
                    camera_info.camera_height, camera_info.camera_width, dtype=torch.int32, device=pointcloud.device)
                pixel_valid_point_count = torch.empty(
                    camera_info.camera_height, camera_info.camera_width, dtype=torch.int32, device=pointcloud.device)
                

                gaussian_point_rasterisation(
                    camera_height=camera_info.camera_height,
                    camera_width=camera_info.camera_width,
                    pointcloud=pointcloud,
                    pointcloud_features=pointcloud_features,
                    tile_points_start=tile_points_start,
                    tile_points_end=tile_points_end,
                    point_id_in_camera_list=point_id_in_camera_list,
                    point_offset_with_sort_key=point_offset_with_sort_key,
                    point_uv=point_uv,
                    point_in_camera=point_in_camera,
                    point_uv_covariance=point_uv_covariance,
                    point_color=point_color,
                    rasterized_image=rasterized_image,
                    rasterized_depth=rasterized_depth,
                    pixel_accumulated_alpha=pixel_accumulated_alpha,
                    pixel_offset_of_last_effective_point=pixel_offset_of_last_effective_point,
                    pixel_valid_point_count=pixel_valid_point_count)
                ctx.save_for_backward(
                    pointcloud,
                    pointcloud_features,
                    point_offset_with_sort_key, # point_id_with_sort_key is sorted by tile and depth and has duplicated points, e.g. one points is belong to multiple tiles
                    point_id_in_camera_list, # point_in_camera_id does not have duplicated points
                    tile_points_start,
                    tile_points_end,
                    pixel_accumulated_alpha,
                    pixel_offset_of_last_effective_point,
                    T_pointcloud_camera,
                    T_camera_pointcloud,
                    num_overlap_tiles
                )
                ctx.camera_info = camera_info
                ctx.color_max_sh_band = color_max_sh_band
                # rasterized_image.requires_grad_(True)
                return rasterized_image, rasterized_depth, pixel_valid_point_count

            @staticmethod
            @custom_bwd
            def backward(ctx, grad_rasterized_image, grad_rasterized_depth, grad_pixel_valid_point_count):
                grad_pointcloud = grad_pointcloud_features = grad_T_pointcloud_camera = None
                if ctx.needs_input_grad[0] or ctx.needs_input_grad[1]:
                    pointcloud, pointcloud_features, point_offset_with_sort_key, point_id_in_camera_list, tile_points_start, tile_points_end, pixel_accumulated_alpha, pixel_offset_of_last_effective_point, T_pointcloud_camera, T_camera_pointcloud, num_overlap_tiles = ctx.saved_tensors
                    camera_info = ctx.camera_info
                    color_max_sh_band = ctx.color_max_sh_band
                    grad_rasterized_image = grad_rasterized_image.contiguous()
                    grad_pointcloud = torch.zeros_like(pointcloud)
                    grad_pointcloud_features = torch.zeros_like(
                        pointcloud_features)
                    
                    grad_viewspace = torch.zeros(
                        size=(pointcloud.shape[0], 2), dtype=torch.float32, device=pointcloud.device)
                    magnitude_grad_viewspace = torch.zeros(
                        size=(pointcloud.shape[0], 2), dtype=torch.float32, device=pointcloud.device)
                    magnitude_grad_viewspace_on_image = torch.empty_like(
                        grad_rasterized_image[:, :, :2])
                    
                    in_camera_grad_uv_cov_buffer = torch.zeros(
                        size=(point_id_in_camera_list.shape[0], 2, 2), dtype=torch.float32, device=pointcloud.device)
                    in_camera_grad_color_buffer = torch.zeros(
                        size=(point_id_in_camera_list.shape[0], 3), dtype=torch.float32, device=pointcloud.device)
                    in_camera_depth = torch.empty(
                        size=(point_id_in_camera_list.shape[0],), dtype=torch.float32, device=pointcloud.device)
                    in_camera_uv = torch.empty(
                        size=(point_id_in_camera_list.shape[0], 2), dtype=torch.float32, device=pointcloud.device)
                    in_camera_num_affected_pixels = torch.zeros(
                        size=(point_id_in_camera_list.shape[0],), dtype=torch.int32, device=pointcloud.device)
                    
                    gaussian_point_rasterisation_backward(
                        camera_height=camera_info.camera_height,
                        camera_width=camera_info.camera_width,
                        camera_intrinsics=camera_info.camera_intrinsics,
                        T_camera_pointcloud=T_camera_pointcloud,
                        pointcloud=pointcloud,
                        pointcloud_features=pointcloud_features,
                        tile_points_start=tile_points_start,
                        tile_points_end=tile_points_end,
                        point_offset_with_sort_key=point_offset_with_sort_key,
                        point_id_in_camera_list=point_id_in_camera_list,
                        rasterized_image_grad=grad_rasterized_image,
                        pixel_accumulated_alpha=pixel_accumulated_alpha,
                        pixel_offset_of_last_effective_point=pixel_offset_of_last_effective_point,
                        grad_pointcloud=grad_pointcloud,
                        grad_pointcloud_features=grad_pointcloud_features,
                        grad_uv=grad_viewspace,
                        magnitude_grad_uv=magnitude_grad_viewspace,
                        magnitude_grad_viewspace_on_image=magnitude_grad_viewspace_on_image,
                        in_camera_grad_uv_cov_buffer=in_camera_grad_uv_cov_buffer,
                        in_camera_grad_color_buffer=in_camera_grad_color_buffer,
                        in_camera_depth=in_camera_depth,
                        in_camera_uv=in_camera_uv,
                        in_camera_num_affected_pixels=in_camera_num_affected_pixels,
                    )
                    del tile_points_start, tile_points_end, pixel_accumulated_alpha, pixel_offset_of_last_effective_point
                    grad_pointcloud_features = self._clear_grad_by_color_max_sh_band(
                        grad_pointcloud_features=grad_pointcloud_features,
                        color_max_sh_band=color_max_sh_band)
                    grad_pointcloud_features[:, :4] *= self.config.grad_q_factor
                    grad_pointcloud_features[:, 4:7] *= self.config.grad_s_factor
                    grad_pointcloud_features[:, 7] *= self.config.grad_alpha_factor
                    grad_pointcloud_features[:, 8:] *= self.config.grad_color_factor
                    
                    if backward_valid_point_hook is not None:
                        backward_valid_point_hook_input = GaussianPointCloudRasterisation.BackwardValidPointHookInput(
                            point_id_in_camera_list=point_id_in_camera_list,
                            grad_point_in_camera=grad_pointcloud[point_id_in_camera_list],
                            grad_pointfeatures_in_camera=grad_pointcloud_features[point_id_in_camera_list],
                            grad_viewspace=grad_viewspace[point_id_in_camera_list],
                            magnitude_grad_viewspace=magnitude_grad_viewspace[point_id_in_camera_list],
                            magnitude_grad_viewspace_on_image=magnitude_grad_viewspace_on_image,
                            num_overlap_tiles=num_overlap_tiles,
                            num_affected_pixels=in_camera_num_affected_pixels,
                            point_uv_in_camera=in_camera_uv,
                            point_depth=in_camera_depth,
                        )
                        backward_valid_point_hook(
                            backward_valid_point_hook_input)
                    
                    
                return grad_pointcloud, grad_pointcloud_features, None, grad_T_pointcloud_camera, None, None

        self._module_function = _module_function

    def _clear_grad_by_color_max_sh_band(self, grad_pointcloud_features: torch.Tensor, color_max_sh_band: int):
        if color_max_sh_band == 0:
            grad_pointcloud_features[:, 8 + 1: 8 + 16] = 0.
            grad_pointcloud_features[:, 24 + 1: 24 + 16] = 0.
            grad_pointcloud_features[:, 40 + 1: 40 + 16] = 0.
        elif color_max_sh_band == 1:
            grad_pointcloud_features[:, 8 + 4: 8 + 16] = 0.
            grad_pointcloud_features[:, 24 + 4: 24 + 16] = 0.
            grad_pointcloud_features[:, 40 + 4: 40 + 16] = 0.
        elif color_max_sh_band == 2:
            grad_pointcloud_features[:, 8 + 9: 8 + 16] = 0.
            grad_pointcloud_features[:, 24 + 9: 24 + 16] = 0.
            grad_pointcloud_features[:, 40 + 9: 40 + 16] = 0.
        elif color_max_sh_band >= 3:
            pass
        return grad_pointcloud_features

    def forward(self, input_data: GaussianPointCloudRasterisationInput):
        pointcloud = input_data.point_cloud
        pointcloud_features = input_data.point_cloud_features
        point_invalid_mask = input_data.point_invalid_mask
        T_pointcloud_camera = input_data.T_pointcloud_camera
        color_max_sh_band = input_data.color_max_sh_band
        camera_info = input_data.camera_info
        assert camera_info.camera_width % 16 == 0
        assert camera_info.camera_height % 16 == 0
        return self._module_function.apply(
            pointcloud,
            pointcloud_features,
            point_invalid_mask,
            T_pointcloud_camera,
            camera_info,
            color_max_sh_band)<|MERGE_RESOLUTION|>--- conflicted
+++ resolved
@@ -339,14 +339,11 @@
     point_in_camera: ti.types.ndarray(ti.f32, ndim=2),  # (M, 3)
     point_uv_covariance: ti.types.ndarray(ti.f32, ndim=3),  # (M, 2, 2)
     point_alpha_after_activation: ti.types.ndarray(ti.f32, ndim=1),  # (M)
-<<<<<<< HEAD
+    point_color: ti.types.ndarray(ti.f32, ndim=2),  # (M, 3)
     has_extra_rotation_and_scale: ti.template(), # only true for inference only
     point_extra_translation: ti.types.ndarray(ti.f32, ndim=2),  # (N, 3) or (empty)
     point_extra_rotation: ti.types.ndarray(ti.f32, ndim=2),  # (N, 4) or (empty)
     point_extra_scale: ti.types.ndarray(ti.f32, ndim=2),  # (N, 3) or (empty)
-=======
-    point_color: ti.types.ndarray(ti.f32, ndim=2),  # (M, 3)
->>>>>>> d12f53b9
 ):
     T_camera_pointcloud_mat = ti.Matrix(
         [[T_camera_pointcloud[row, col] for col in ti.static(range(4))] for row in ti.static(range(4))])
@@ -975,7 +972,7 @@
                     point_in_camera=point_in_camera,
                     point_uv_covariance=point_uv_covariance,
                     point_alpha_after_activation=point_alpha_after_activation,
-<<<<<<< HEAD
+                    point_color=point_color,
                     has_extra_rotation_and_scale=False,
                     point_extra_translation=torch.empty(
                         size=(0, 3), dtype=torch.float32, device=pointcloud.device),
@@ -983,9 +980,6 @@
                         size=(0, 4), dtype=torch.float32, device=pointcloud.device),
                     point_extra_scale=torch.empty(
                         size=(0, 3), dtype=torch.float32, device=pointcloud.device),
-=======
-                    point_color=point_color,
->>>>>>> d12f53b9
                 )
 
                 num_overlap_tiles = torch.empty_like(point_id_in_camera_list)
